#pragma once

#include <atomic>
#include <memory>
#include <numeric>

#include <c10/core/Backend.h>
#include <c10/core/MemoryFormat.h>
#include <c10/core/Storage.h>
#include <c10/core/TensorOptions.h>
#include <c10/core/TensorTypeSet.h>
#include <c10/core/impl/LocalTensorTypeSet.h>
#include <c10/core/CopyBytes.h>

#include <c10/util/Exception.h>
#include <c10/util/Optional.h>
#include <c10/util/Flags.h>
#include <c10/util/Logging.h>
#include <c10/util/python_stub.h>

// A global boolean variable to control whether we free memory when a Tensor
// is shrinked to a smaller size. As a result, a Tensor is always going to
// keep the memory allocated for its maximum capacity reshaped to so far.
//
// This parameter is respected "upper-case" methods which call Resize()
// (e.g., CopyFrom, ResizeLike); it is NOT respected by Tensor::resize_
// or ShrinkTo, both of which guarantee to never to free memory.
C10_DECLARE_bool(caffe2_keep_on_shrink);

// Since we can have high variance in blob memory allocated across different
// inputs in the same run, we will shrink the blob only if the memory gain
// is larger than this flag in bytes.  This only applies to functions which
// respect caffe2_keep_on_shrink.
C10_DECLARE_int64(caffe2_max_keep_on_shrink_memory);


namespace at {
class Tensor;
}

namespace c10 {
class Scalar;
struct Storage;

/**
 * A utility function to convert vector<int> to vector<int64_t>.
 */
inline std::vector<int64_t> ToVectorint64_t(ArrayRef<int> src) {
  return std::vector<int64_t>(src.begin(), src.end());
}

/**
 * Return product of all dimensions starting from k
 */
inline int64_t size_from_dim_(int k, IntArrayRef dims) {
  int64_t r = 1;
  for (size_t i = k; i < dims.size(); ++i) {
    r *= dims[i];
  }
  return r;
}

// Product of all dims up to k (not including dims[k])
inline int64_t size_to_dim_(int k, IntArrayRef dims) {
  TORCH_CHECK((unsigned)k <= dims.size());
  int64_t r = 1;
  for (int i = 0; i < k; ++i) {
    r *= dims[i];
  }
  return r;
}

// Product of all dims between k and l (not including dims[k] and dims[l])
inline int64_t size_between_dim_(int k, int l, IntArrayRef dims) {
  TORCH_CHECK((unsigned)l < dims.size());
  int64_t r = 1;
  if (k < l) {
    for (int i = k + 1; i < l; ++i) {
      r *= dims[i];
    }
  } else {
    for (int i = l + 1; i < k; ++i) {
      r *= dims[i];
    }
  }
  return r;
}

// Wrap around axis_index if it is negative, s.t., -1 is the last dim
inline int canonical_axis_index_(int axis_index, int ndims) {
  TORCH_CHECK(axis_index >= -ndims);
  TORCH_CHECK(axis_index < ndims);
  if (axis_index < 0) {
    return axis_index + ndims;
  }
  return axis_index;
}

using PlacementDtor = void (*)(void*, size_t);

/*
 * A Context that will call extra placement deleter during
 * deconstruction.
 *
 * Accept a already constructed DataPtr and store it as member
 * during destruction, we'll call extra deleter on the underlying
 * data pointer before the DataPtr is destructed.
 * `data_ptr_` owns the memory.
 */
struct C10_API PlacementDeleteContext {
  DataPtr data_ptr_;
  PlacementDtor placement_dtor_;
  size_t size_;
  PlacementDeleteContext(
      DataPtr&& data_ptr,
      PlacementDtor placement_dtor,
      size_t size)
      : data_ptr_(std::move(data_ptr)),
        placement_dtor_(placement_dtor),
        size_(size) {}
  static DataPtr makeDataPtr(
      DataPtr&& data_ptr,
      PlacementDtor placement_dtor,
      size_t size,
      Device device);
  ~PlacementDeleteContext() {
    placement_dtor_(data_ptr_.get(), size_);
    // original memory will be freed when data_ptr_ is destructed
  }
};

struct TensorImpl;

struct C10_API AutogradMetaInterface {
  virtual void set_requires_grad(bool requires_grad, at::TensorImpl* self_impl) = 0;
  virtual bool requires_grad() const = 0;
  virtual at::Tensor& grad() = 0;
  virtual const at::Tensor& grad() const = 0;
  virtual ~AutogradMetaInterface();
};

struct C10_API NamedTensorMetaInterface {
  virtual ~NamedTensorMetaInterface() {};
  virtual std::unique_ptr<NamedTensorMetaInterface> clone() const {
    TORCH_INTERNAL_ASSERT(
      false,
      "Not implemented: NamedTensorMetaInterface::clone");
  };
  virtual int64_t slow_dim() const {
    TORCH_INTERNAL_ASSERT(
      false,
      "Not implemented: NamedTensorMetaInterface::slow_dim");
  };
};

// NOTE [ Version Counter Sharing ]
//
// Every Tensor has a version counter. Version counters are incremented whenever the
// data or size of a tensor changes through in-place Variable operations. Version
// counters are used to detect modifications to saved variables which would result in
// incorrect gradient calculations. Version counters may be shared between Variables:
//
// 1. A view shares the version counter of the base Variable,
// 2. `x.detach()` shares the version counter of `x`,
// 3. Unpacked saved variables share the version counter of the source.
//
// Version counters are not shared in these scenarios:
//
// 1. When we replace a `Variable`'s underlying `Tensor` by calling `set_data(...)`,
// 2. `x.data` does not share the version counter of `x`. (See discussion at
// https://github.com/pytorch/pytorch/issues/5396)
//
// Question: Why do we put the version counter in TensorImpl instead of AutogradMeta?
//
// Answer: After the Variable/Tensor merge, a tensor will not have AutogradMeta when
// its `requires_grad_` is false, but when we use this tensor in the forward pass of
// a function that requires saving this tensor for backward, we need to keep track of
// this tensor's version to make sure it's always valid in the autograd graph.
//
// To achieve this goal, we put the version counter in TensorImpl instead of AutogradMeta,
// and have it always be available. This allows us to have the optimization of not
// carrying AutogradMeta when a tensor doesn't require gradient.
//
// A hypothetical alternative way to achieve this goal is to initialize AutogradMeta and
// create the version counter for the non-requires-grad tensor only when it's saved for
// backward. However, since saving a tensor for backward happens in the forward pass, and
// our invariant is that forward pass needs to be thread-safe, lazy-initializing AutogradMeta
// when saving a tensor can introduce race conditions when we are running the forward
// pass in multi-thread scenarios, thus making the forward pass not thread-safe anymore,
// which breaks the invariant.
struct C10_API VariableVersion {
 private:
  struct VersionCounter : intrusive_ptr_target {
    VersionCounter(uint32_t version) : version_(version) {}
    std::atomic<uint32_t> version_;
  };
  c10::intrusive_ptr<VersionCounter> version_counter_;

 public:
  bool unique() const {
    return 1 == version_counter_.use_count();
  }
  // NOTE: As of C++11 and 14, default-constructing a std::atomic variable
  // leaves it in a persistently undefined state. See
  // https://cplusplus.github.io/LWG/issue2334.
  VariableVersion(uint32_t version = 0)
      : version_counter_(c10::make_intrusive<VersionCounter>(version)) {}

  void bump() noexcept {
    ++version_counter_->version_;
  }

  uint32_t current_version() const noexcept {
    return version_counter_->version_;
  }
};

/**
 * The low-level representation of a tensor, which contains a pointer
 * to a storage (which contains the actual data) and metadata (e.g., sizes and
 * strides) describing this particular view of the data as a tensor.
 *
 * Some basic characteristics about our in-memory representation of
 * tensors:
 *
 *  - It contains a pointer to a storage struct (Storage/StorageImpl)
 *    which contains the pointer to the actual data and records the
 *    data type and device of the view.  This allows multiple tensors
 *    to alias the same underlying data, which allows to efficiently
 *    implement differing *views* on a tensor.
 *
 *  - The tensor struct itself records view-specific metadata about
 *    the tensor, e.g., sizes, strides and offset into storage.
 *    Each view of a storage can have a different size or offset.
 *
 *  - This class is intrusively refcounted.  It is refcounted so that
 *    we can support prompt deallocation of large tensors; it is
 *    intrusively refcounted so that we can still perform reference
 *    counted operations on raw pointers, which is often more convenient
 *    when passing tensors across language boundaries.
 *
 *  - For backwards-compatibility reasons, a tensor may be in an
 *    uninitialized state.  A tensor may be uninitialized in the following
 *    two ways:
 *
 *      - A tensor may be DTYPE UNINITIALIZED.  A tensor of this
 *        form has an uninitialized dtype.  This situation most
 *        frequently arises when a user writes Tensor x(CPU).  The dtype and
 *        is subsequently initialized when mutable_data<T>() is
 *        invoked for the first time.
 *
 *      - A tensor may be STORAGE UNINITIALIZED.  A tensor of this form
 *        has non-zero size, but has a storage with a null data pointer.
 *        This situation most frequently arises when a user calls
 *        Resize() or FreeMemory().  This is because Caffe2 historically
 *        does lazy allocation: allocation of data doesn't occur until
 *        mutable_data<T>() is invoked.  A tensor with zero size is
 *        always storage initialized, because no allocation is necessary
 *        in this case.
 *
 *    All combinations of these two uninitialized states are possible.
 *    Consider the following transcript in idiomatic Caffe2 API:
 *
 *      Tensor x(CPU); // x is storage-initialized, dtype-UNINITIALIZED
 *      x.Resize(4); // x is storage-UNINITIALIZED, dtype-UNINITIALIZED
 *      x.mutable_data<float>(); // x is storage-initialized, dtype-initialized
 *      x.FreeMemory(); // x is storage-UNINITIALIZED, dtype-initialized.
 *
 *    All other fields on tensor are always initialized.  In particular,
 *    size is always valid. (Historically, a tensor declared as Tensor x(CPU)
 *    also had uninitialized size, encoded as numel == -1, but we have now
 *    decided to default to zero size, resulting in numel == 0).
 *
 *    Uninitialized storages MUST be uniquely owned, to keep our model
 *    simple.  Thus, we will reject operations which could cause an
 *    uninitialized storage to become shared (or a shared storage to
 *    become uninitialized, e.g., from FreeMemory).
 *
 *    In practice, tensors which are storage-UNINITIALIZED and
 *    dtype-UNINITIALIZED are *extremely* ephemeral: essentially,
 *    after you do a Resize(), you basically always call mutable_data()
 *    immediately afterwards.  Most functions are not designed to
 *    work if given a storage-UNINITIALIZED, dtype-UNINITIALIZED tensor.
 *
 *    We intend to eliminate all uninitialized states, so that every
 *    tensor is fully initialized in all fields.  Please do not write new code
 *    that depends on these uninitialized states.
 */
struct C10_API TensorImpl : public c10::intrusive_ptr_target {
  TensorImpl() = delete;

  /**
   * Construct a 1-dim 0-size tensor backed by the given storage.
   */
  TensorImpl(Storage&& storage, TensorTypeSet);

  /**
   * Construct a 1-dim 0 size tensor that doesn't have a storage.
   */
  TensorImpl(TensorTypeSet, const caffe2::TypeMeta& data_type, c10::optional<c10::Device> device_opt);

  // Legacy constructors so I don't have to go update call sites.
  // TODO: When Variable is added, delete these constructors
  TensorImpl(Storage&& storage, TensorTypeId type_id)
    : TensorImpl(std::move(storage), TensorTypeSet(type_id)) {}
  TensorImpl(TensorTypeId type_id, const caffe2::TypeMeta& data_type, c10::optional<c10::Device> device_opt)
    : TensorImpl(TensorTypeSet(type_id), data_type, device_opt) {}

 private:
  // This constructor is private, because the data_type is redundant with
  // storage.  Still, we pass it in separately because it's easier to write
  // the initializer list if we're not worried about storage being moved out
  // from under us.
  TensorImpl(Storage&& storage, TensorTypeSet, const caffe2::TypeMeta& data_type, c10::optional<c10::Device>);

 public:
  TensorImpl(const TensorImpl&) = delete;
  TensorImpl& operator=(const TensorImpl&) = delete;
  TensorImpl(TensorImpl&&) = default;
  TensorImpl& operator=(TensorImpl&&) = default;

  /**
   * Release (decref) storage, and any other external allocations.  This
   * override is for `intrusive_ptr_target` and is used to implement weak
   * tensors.
   */
  virtual void release_resources() override;

  /**
   * Return the TensorTypeSet corresponding to this Tensor, specifying
   * all of the TensorTypeIds that this Tensor identifies as.  This is the
   * information used to dispatch operations on this tensor.
   */
  TensorTypeSet type_set() const { return type_set_; }

  /**
   * Return a reference to the sizes of this tensor.  This reference remains
   * valid as long as the tensor is live and not resized.
   */
  virtual IntArrayRef sizes() const;

  /**
   * Return a reference to the strides of this tensor.  This reference remains
   * valid as long as the tensor is live and not restrided.
   */
  virtual IntArrayRef strides() const;

  /**
   * Return the number of dimensions of this tensor.  Note that 0-dimension
   * represents a Tensor that is a Scalar, e.g., one that has a single element.
   */
  virtual int64_t dim() const;

  /**
   * True if this tensor has storage. See storage() for details.
   */
  virtual bool has_storage() const;

  /**
   * Return the underlying storage of a Tensor.  Multiple tensors may share
   * a single storage.  A Storage is an impoverished, Tensor-like class
   * which supports far less operations than Tensor.
   *
   * Avoid using this method if possible; try to use only Tensor APIs to perform
   * operations.
   */
  virtual const Storage& storage() const;

  /**
   * The number of elements in a tensor.
   *
   * WARNING: Previously, if you were using the Caffe2 API, you could
   * test numel() == -1 to see if a tensor was uninitialized.  This
   * is no longer true; numel always accurately reports the product
   * of sizes of a tensor.
   */
  virtual int64_t numel() const {
#ifdef DEBUG
    TORCH_INTERNAL_ASSERT(compute_numel() == numel_);
#endif
    return numel_;
  }

  bool unique_version() const {
    return version_counter_.unique();
  }

  /**
   * Whether or not a tensor is laid out in contiguous memory.
   *
   * Tensors with non-trivial strides are not contiguous.  See
   * compute_contiguous() for the exact definition of whether or not
   * a tensor is contiguous or not.
   */
  virtual bool is_contiguous(at::MemoryFormat memory_format=at::MemoryFormat::Contiguous) const;

  bool is_sparse() const {
    // NB: This method is not virtual and avoid dispatches for performance reasons.
    // NB: At the moment, variables have the same TensorTypeId as their
    // corresponding tensor, but if this ever changes, we need to modify this.
    return type_set_.has(TensorTypeId::SparseCPUTensorId) ||
           type_set_.has(TensorTypeId::SparseCUDATensorId) ||
           type_set_.has(TensorTypeId::SparseHIPTensorId);
  }

  bool is_quantized() const {
    // NB: This method is not virtual and avoid dispatches for performance reasons.
    // NB: At the moment, variables have the same TensorTypeId as their
    // corresponding tensor, but if this ever changes, we need to modify this.
    return type_set_.has(TensorTypeId::QuantizedCPUTensorId);
  }

  bool is_cuda() const {
    // NB: This method is not virtual and avoid dispatches for performance reasons.
    // NB: At the moment, variables have the same TensorTypeId as their
    // corresponding tensor, but if this ever changes, we need to modify this.
    return type_set_.has(TensorTypeId::CUDATensorId) ||
           type_set_.has(TensorTypeId::SparseCUDATensorId);
  }

  bool is_hip() const {
    // NB: This method is not virtual and avoid dispatches for performance reasons.
    // NB: At the moment, variables have the same TensorTypeId as their
    // corresponding tensor, but if this ever changes, we need to modify this.
    return type_set_.has(TensorTypeId::HIPTensorId) ||
           type_set_.has(TensorTypeId::SparseHIPTensorId);
  }

  bool is_mkldnn() const {
    return type_set_.has(TensorTypeId::MkldnnCPUTensorId);
  }

  int64_t get_device() const {
    TORCH_CHECK(
        device_opt_.has_value(),
        "tensor does not have a device");
    // See NOTE [c10::optional operator usage in CUDA]
    return (*device_opt_).index();
  }

  Device device() const {
    TORCH_CHECK(
        device_opt_.has_value(),
        "tensor does not have a device");
    // See NOTE [c10::optional operator usage in CUDA]
    return *device_opt_;
  }

  Layout layout() const {
    // NB: This method is not virtual and avoid dispatches for perf.
    if (is_sparse()) {
      return kSparse;
    } else if (is_mkldnn()) {
      return kMkldnn;
    } else {
      return kStrided;
    }
  }

  /**
   * If `condition_when_zero_dim` is true, and the tensor is a 1-dim, 1-size
   * tensor, reshape the tensor into a 0-dim tensor (scalar).
   *
   * This helper function is called from generated wrapper code, to help
   * "fix up" tensors that legacy code didn't generate in the correct shape.
   * For example, suppose that we have a legacy function 'add' which produces
   * a tensor which is the same shape as its inputs; however, if the inputs
   * were zero-dimensional, it produced a 1-dim 1-size tensor (don't ask).
   * result->maybe_zero_dim(lhs->dim() == 0 && rhs->dim() == 0) will be called,
   * correctly resetting the dimension to 0 when when the inputs had 0-dim.
   *
   * As we teach more and more of TH to handle 0-dim correctly, this function
   * will become less necessary.  At the moment, it is often called from functions
   * that correctly handle the 0-dim case, and is just dead code in this case.
   * In the glorious future, this function will be eliminated entirely.
   */
  virtual TensorImpl* maybe_zero_dim(bool condition_when_zero_dim);

  /**
   * True if a tensor was auto-wrapped from a C++ or Python number.
   * For example, when you write 't + 2', 2 is auto-wrapped into a Tensor
   * with `is_wrapped_number_` set to true.
   *
   * Wrapped numbers do not participate in the result type computation for
   * mixed-type operations if there are any Tensors that are not wrapped
   * numbers.  This is useful, because we want 't + 2' to work with
   * any type of tensor, not just LongTensor (which is what integers
   * in Python represent).
   *
   * Otherwise, they behave like their non-wrapped equivalents.
   * See [Result type computation] in TensorIterator.h.
   *
   * Why did we opt for wrapped numbers, as opposed to just having
   * an extra function add(Tensor, Scalar)?  This helps greatly reduce
   * the amount of code we have to write for add, when actually
   * a Tensor-Scalar addition is really just a Tensor-Tensor
   * addition when the RHS is 0-dim (except for promotion behavior.)
   */
  bool is_wrapped_number() const {
    return is_wrapped_number_;
  }

  /**
   * Set whether or not a tensor was auto-wrapped from a C++ or Python
   * number.  You probably don't want to call this, unless you are
   * writing binding code.
   */
  void set_wrapped_number(bool value) {
    TORCH_INTERNAL_ASSERT(dim() == 0);
    is_wrapped_number_ = value;
  }

  // ~~~~~ Autograd API ~~~~~
  // Some methods below are defined in TensorImpl.cpp because Tensor is an
  // incomplete type.
  //
  // Note [Tensor versus Variable in C++]
  // ~~~~~~~~~~~~~~~~~~~~~~~~~~~~~~~~~~~~
  // Autograd methods are only valid for Variables (i.e. Tensors that contain
  // autograd metadata).

  /**
   * Set whether or not a tensor requires gradient.
   *
   * It is only valid to call this method on a Variable.
   * See Note [Tensor versus Variable in C++].
   */
  void set_requires_grad(bool requires_grad) {
    TORCH_INTERNAL_ASSERT(autograd_meta(), "set_requires_grad is not implemented for Tensor");
    autograd_meta()->set_requires_grad(requires_grad, this);
  }

  /**
   * True if a tensor requires gradient.  Tensors which require gradient
   * have history tracked for any operations performed on them, so that
   * we can automatically differentiate back to them.  A tensor that
   * requires gradient and has no history is a "leaf" tensor, which we
   * accumulate gradients into.
   *
   * It is only valid to call this method on a Variable.
   * See Note [Tensor versus Variable in C++].
   */
  bool requires_grad() const {
    TORCH_INTERNAL_ASSERT(autograd_meta(), "requires_grad is not implemented for Tensor");
    return autograd_meta()->requires_grad();
  }

  /**
   * Return a mutable reference to the gradient.  This is conventionally
   * used as `t.grad() = x` to set a gradient to a completely new tensor.
   *
   * It is only valid to call this method on a Variable.
   * See Note [Tensor versus Variable in C++].
   */
  at::Tensor& grad();

  /**
   * Return the accumulated gradient of a tensor.  This gradient is written
   * into when performing backwards, when this tensor is a leaf tensor.
   *
   * It is only valid to call this method on a Variable.
   * See Note [Tensor versus Variable in C++].
   */
  const at::Tensor& grad() const;

  /**
   * Return a typed data pointer to the actual data which this tensor refers to.
   * This checks that the requested type (from the template parameter) matches
   * the internal type of the tensor.
   *
   * It is invalid to call data() on a dtype-uninitialized tensor, even if
   * the size is 0.
   *
   * WARNING: If a tensor is not contiguous, you MUST use strides when
   * performing index calculations to determine the location of elements in
   * the tensor.  We recommend using 'TensorAccessor' to handle this computation
   * for you; this class is available from 'Tensor'.
   */
  template <typename T>
  inline T * data() const {
    TORCH_CHECK(has_storage(),
        "Cannot access data pointer of Tensor that doesn't have storage");
    TORCH_CHECK(
        storage_initialized(),
        "The tensor has a non-zero number of elements, but its data is not allocated yet. "
        "Caffe2 uses a lazy allocation, so you will need to call "
        "mutable_data() or raw_mutable_data() to actually allocate memory.");
    TORCH_CHECK(
        storage_.IsType<T>(),
        "Tensor type mismatch, caller expects elements to be ",
        caffe2::TypeMeta::TypeName<T>(),
        ", while tensor contains ",
        data_type_.name(),
        ". ");
    // We managed the type check ourselves
    return storage_.unsafe_data<T>() + storage_offset_;
  }

  /**
   * Return a void* data pointer to the actual data which this tensor refers to.
   *
   * It is invalid to call data() on a dtype-uninitialized tensor, even if the
   * size is 0.
   *
   * WARNING: The data pointed to by this tensor may not contiguous; do NOT
   * assume that itemsize() * numel() is sufficient to compute the bytes that
   * can be validly read from this tensor.
   */
  inline void* data() const {
    TORCH_CHECK(has_storage(),
        "Cannot access data pointer of Tensor that doesn't have storage");
    TORCH_CHECK(dtype_initialized(),
        "Cannot access data pointer of Tensor that doesn't have initialized dtype "
        "(e.g., caffe2::Tensor x(CPU), prior to calling mutable_data<T>() on x)");
    return static_cast<void*>(
        static_cast<char*>(storage_.data()) +
        data_type_.itemsize() * storage_offset_);
  }

  /**
   * Like data<T>(), but performs no checks.  You are responsible for ensuring
   * that all invariants required by data() are upheld here.
   */
  template <typename T>
  inline T * unsafe_data() const {
    return storage_.unsafe_data<T>() + storage_offset_;
  }

  /**
   * Returns the TypeMeta of a tensor, which describes what data type
   * it is (e.g., int, float, ...)
   */
  const caffe2::TypeMeta& dtype() const {
    return data_type_;
  }

  /**
   * Return the size of a single element of this tensor in bytes.
   */
  size_t itemsize() const {
    TORCH_CHECK(dtype_initialized(),
        "Cannot report itemsize of Tensor that doesn't have initialized dtype "
        "(e.g., caffe2::Tensor x(CPU), prior to calling mutable_data<T>() on x)");
    return data_type_.itemsize();
  }

  /**
   * Return the offset in number of elements into the storage that this
   * tensor points to.  Most tensors have storage_offset() == 0, but,
   * for example, an index into a tensor will have a non-zero storage_offset().
   *
   * WARNING: This is NOT computed in bytes.
   *
   * XXX: The only thing stopping this function from being virtual is Variable.
   */
  virtual int64_t storage_offset() const {
    return storage_offset_;
  }

  /**
   * True if a tensor has no elements (e.g., numel() == 0).
   */
  inline bool is_empty() const {
    return numel() == 0;
  }

  /**
   * Change the dimensionality of a tensor.  This is truly a resize:
   * old sizes, if they are still valid, are preserved (this invariant
   * is utilized by some call-sites, e.g., the implementation of squeeze, which
   * mostly wants the sizes to stay the same).  New dimensions are given zero
   * size and zero stride; this is probably not what you want--you should
   * set_size/set_stride afterwards.
   *
   * TODO: This should be jettisoned in favor of `set_sizes_and_strides`,
   * which is harder to misuse.
   */
  virtual void resize_dim(int64_t ndim) {
    TORCH_CHECK(allow_tensor_metadata_change(), "resize_dim ", err_msg_tensor_metadata_change_not_allowed);
    sizes_.resize(ndim, 0);
    strides_.resize(ndim, 0);
    refresh_numel();
    refresh_contiguous();
  }

  /**
   * Change the size at some dimension.  This DOES NOT update strides;
   * thus, most changes to size will not preserve contiguity.  You probably
   * also want to call set_stride() when you call this.
   *
   * TODO: This should be jettisoned in favor of `set_sizes_and_strides`,
   * which is harder to misuse.
   */
  virtual void set_size(int64_t dim, int64_t new_size) {
    TORCH_CHECK(allow_tensor_metadata_change(), "set_size ", err_msg_tensor_metadata_change_not_allowed);
    sizes_.at(dim) = new_size;
    refresh_numel();
    refresh_contiguous();
  }

  /**
   * Change the stride at some dimension.
   *
   * TODO: This should be jettisoned in favor of `set_sizes_and_strides`,
   * which is harder to misuse.
   */
  virtual void set_stride(int64_t dim, int64_t new_stride) {
    TORCH_CHECK(allow_tensor_metadata_change(), "set_stride ", err_msg_tensor_metadata_change_not_allowed);
    strides_[dim] = new_stride;
    refresh_numel();
    refresh_contiguous();
  }

  /**
   * Set the offset into the storage of this tensor.
   *
   * WARNING: This does NOT check if the tensor is in bounds for the new
   * location at the storage; the caller is responsible for checking this
   * (and resizing if necessary.)
   */
  virtual void set_storage_offset(int64_t storage_offset) {
    TORCH_CHECK(allow_tensor_metadata_change(), "set_storage_offset ", err_msg_tensor_metadata_change_not_allowed);
    storage_offset_ = storage_offset;
  }

  /**
   * Like set_sizes_and_strides but assumes contiguous strides.
   *
   * WARNING: This function does not check if the requested
   * sizes/strides are in bounds for the storage that is allocated;
   * this is the responsibility of the caller
   */
  void set_sizes_contiguous(IntArrayRef new_size) {
    TORCH_CHECK(allow_tensor_metadata_change(), "set_sizes_contiguous ", err_msg_tensor_metadata_change_not_allowed);
    auto new_dim = new_size.size();

    sizes_.resize(new_dim);
    for (size_t dim = 0; dim < new_dim; ++dim) {
      sizes_[dim] = new_size[dim];
    }

    empty_tensor_restride(MemoryFormat::Contiguous);
    refresh_numel();
  }

  /**
   * Set the sizes and strides of a tensor.
   *
   * WARNING: This function does not check if the requested
   * sizes/strides are in bounds for the storage that is allocated;
   * this is the responsibility of the caller
   */
  void set_sizes_and_strides(IntArrayRef new_size, IntArrayRef new_stride) {
    TORCH_CHECK(allow_tensor_metadata_change(), "set_sizes_and_strides ", err_msg_tensor_metadata_change_not_allowed);
    TORCH_CHECK(
        new_size.size() == new_stride.size(),
        "dimensionality of sizes (",
        new_size.size(),
        ") must match dimensionality of strides (",
        new_stride.size(),
        ")");
    auto new_dim = new_size.size();

    sizes_.resize(new_dim);
    for (size_t dim = 0; dim < new_dim; ++dim) {
      sizes_[dim] = new_size[dim];
    }

    strides_.resize(new_dim);
    if (new_dim > 0) {
      for (size_t dim = new_dim - 1; ; dim--) {
        if (new_stride[dim] >= 0) {
          strides_[dim] = new_stride[dim];
        } else {
          // XXX: This behavior is surprising and may need to be removed to
          // support negative strides. Some pytorch functions rely on it:
          // for example, torch.cat (run TestTorch.test_cat_empty).
          if (dim == new_dim - 1) {
            strides_[dim] = 1;
          } else {
            // Keep stride monotonically increasing to match NumPy.
            strides_[dim] = std::max<int64_t>(sizes_[dim + 1], 1) * strides_[dim + 1];
          }
        }
        if (dim == 0) break;
      }
    }

    refresh_numel();
    refresh_contiguous();
  }

  /**
   * Return the size of a tensor at some dimension.
   */
  virtual int64_t size(int64_t d) const;

  /**
   * Return the stride of a tensor at some dimension.
   */
  virtual int64_t stride(int64_t d) const;

  /**
   * True if a tensor is a variable.  See Note [Tensor versus Variable in C++]
   */
  bool is_variable() const {
    return type_set_.has(TensorTypeId::VariableTensorId) &&
           !impl::tls_local_tensor_type_set().excluded_.has(TensorTypeId::VariableTensorId);
  }

  /**
   * Set whether a tensor allows changes to its metadata (e.g. sizes / strides / storage / storage_offset).
   * See NOTE [ Metadata Change for a Detached Tensor ] for details.
   */
  void set_allow_tensor_metadata_change(bool value) {
    allow_tensor_metadata_change_ = value;
  }

  /**
   * True if a tensor allows changes to its metadata (e.g. sizes / strides / storage / storage_offset).
   * See NOTE [ Metadata Change for a Detached Tensor ] for details.
   */
  bool allow_tensor_metadata_change() const {
    return allow_tensor_metadata_change_;
  }

  /**
   * Set the pointer to autograd metadata.
   */
  void set_autograd_meta(std::unique_ptr<c10::AutogradMetaInterface> autograd_meta) {
    autograd_meta_ = std::move(autograd_meta);
    if (autograd_meta_) {
      type_set_ = type_set_.add(TensorTypeId::VariableTensorId);
    } else {
      type_set_ = type_set_.remove(TensorTypeId::VariableTensorId);
    }
  }

  /**
   * Return the pointer to autograd metadata.
   */
  c10::AutogradMetaInterface* autograd_meta() const {
    return autograd_meta_.get();
  }

  /**
   * Detach the autograd metadata unique_ptr from this tensor, and return it.
   */
  std::unique_ptr<c10::AutogradMetaInterface> detach_autograd_meta() {
    type_set_ = type_set_.remove(TensorTypeId::VariableTensorId);
    return std::move(autograd_meta_);
  }

  /**
   * Set the pointer to named tensor metadata.
   */
  void set_named_tensor_meta(std::unique_ptr<c10::NamedTensorMetaInterface> named_tensor_meta) {
    TORCH_WARN_ONCE(
        "Named tensors and all their associated APIs are an experimental feature ",
        "and subject to change. Please do not use them for anything important ",
        "until they are released as stable.");
#ifdef DEBUG
    if (named_tensor_meta) {
      TORCH_INTERNAL_ASSERT(named_tensor_meta->slow_dim() == dim());
    }
#endif
    named_tensor_meta_ = std::move(named_tensor_meta);
  }

  /**
   * Return the pointer to named tensor metadata.
   */
  const c10::NamedTensorMetaInterface* named_tensor_meta() const {
    return named_tensor_meta_.get();
  }

  c10::NamedTensorMetaInterface* named_tensor_meta() {
    return named_tensor_meta_.get();
  }


  // NOTE [ TensorImpl Shallow-Copying ]
  //
  // TensorImpl shallow-copying is used when we want to have two Variables share the same tensor metadata
  // (e.g. sizes / strides / storage pointer / storage_offset), but each with a different autograd history.
  // Example call sites:
  //
  // 1. `var_detached = var.detach()` uses `shallow_copy_and_detach()` to create `var_detached` that shares
  // the same tensor metadata with `var`, but with a completely new autograd history.
  // 2. `var.set_data(tensor)` uses `shallow_copy_from()` to copy tensor metadata from
  // `tensor` into `var`, while keeping `var`'s original AutogradMeta.
  //
  // Functions that shallow-copy a TensorImpl (such as `shallow_copy_and_detach()` / `shallow_copy_from()` /
  // `copy_tensor_metadata()`) copy the tensor metadata fields (e.g. sizes / strides / storage pointer /
  // storage_offset) by value. However, the following fields are not copied:
  //
  // 1. the AutogradMeta pointer, because it is unique for each Variable.
  // 2. the version counter, because the destination TensorImpl's version counter is either set to the
  // passed-in `version_counter` (in `shallow_copy_and_detach()` and `copy_tensor_metadata()`), or it is kept
  // intact (in `shallow_copy_from()`). See NOTE [ Version Counter Sharing ] for details.
  //
  // In `shallow_copy_and_detach()` and `copy_tensor_metadata()`, the passed-in `allow_tensor_metadata_change`
  // determines whether the TensorImpl shallow-copy allows changes to its metadata (e.g. sizes / strides /
  // storage / storage_offset). See NOTE [ Metadata Change for a Detached Tensor ] for details.
  //
  // In `shallow_copy_from()`, we don't check the destination TensorImpl's `allow_tensor_metadata_change_`,
  // because `shallow_copy_from()` is used for implementing functions such as `var.set_data(tensor)`, which
  // changes `var`'s tensor metadata and expects its `allow_tensor_metadata_change_` to be ignored.

  /**
   * One TensorImpl can be copied to another TensorImpl if they have the same
   * TensorTypeSet. The only two special cases (for legacy reason) are:
   * CPUTensorId is compatible with CUDATensorId and SparseCPUTensorId is
   * compatible with SparseCUDATensorId.
   */
  inline bool has_compatible_shallow_copy_type(TensorTypeSet from) {
    auto is_dense = [](TensorTypeSet ts) {
      return ts.has(TensorTypeId::CPUTensorId) ||
             ts.has(TensorTypeId::CUDATensorId) ||
             ts.has(TensorTypeId::HIPTensorId);
    };
    auto is_sparse = [](TensorTypeSet ts) {
      return ts.has(TensorTypeId::SparseCPUTensorId) ||
             ts.has(TensorTypeId::SparseCUDATensorId) ||
             ts.has(TensorTypeId::SparseHIPTensorId);
    };
    // TODO: This is going to be wrong when we introduce Variable; need to
    // factor this to be agnostic to Variable.  Maybe the correct fix
    // is to introduce another RTTI code for subclasses.
    return (type_set_ == from) || (is_dense(type_set_) && is_dense(from)) || (is_sparse(type_set_) && is_sparse(from));
  }

  /**
   * Return a TensorImpl that is a shallow-copy of this TensorImpl.
   *
   * For usage of `version_counter` and `allow_tensor_metadata_change`,
   * see NOTE [ TensorImpl Shallow-Copying ].
   */
  virtual c10::intrusive_ptr<TensorImpl> shallow_copy_and_detach(
      const c10::VariableVersion& version_counter,
      bool allow_tensor_metadata_change) const {
    auto impl = c10::make_intrusive<TensorImpl>(Storage(storage()), type_set_);
    copy_tensor_metadata(
      /*src_impl=*/this,
      /*dest_impl=*/impl.get(),
      /*version_counter=*/version_counter,
      /*allow_tensor_metadata_change=*/allow_tensor_metadata_change);
    impl->refresh_numel();
    impl->refresh_contiguous();
    return impl;
  }

  /**
   * Shallow-copies data from another TensorImpl into this TensorImpl.
   *
   * For why this function doesn't check this TensorImpl's `allow_tensor_metadata_change_`,
   * see NOTE [ TensorImpl Shallow-Copying ].
   */
  virtual void shallow_copy_from(const c10::intrusive_ptr<TensorImpl>& impl) {
    copy_tensor_metadata(
      /*src_impl=*/impl.get(),
      /*dest_impl=*/this,
      /*version_counter=*/version_counter(),
      /*allow_tensor_metadata_change=*/allow_tensor_metadata_change());
    refresh_numel();
    refresh_contiguous();
  }

  void set_version_counter(
    const c10::VariableVersion& version_counter) noexcept {
    version_counter_ = version_counter;
  }

  const c10::VariableVersion& version_counter() const noexcept {
    return version_counter_;
  }

  void bump_version() noexcept {
    version_counter_.bump();
  }

  inline void set_pyobj(PyObject* pyobj) noexcept {
    pyobj_ = pyobj;
  }

  inline PyObject* pyobj() const noexcept {
    return pyobj_;
  }

 private:
  // See NOTE [c10::optional operator usage in CUDA]
  // We probably don't want to expose this publically until
  // the note is addressed.
  c10::optional<c10::Device> device_opt() const {
    return device_opt_;
  }

 public:

  /**
   * The device type of a Tensor, e.g., DeviceType::CPU or DeviceType::CUDA.
   */
  DeviceType device_type() const {
    // TODO: A useful internal assert would be to show that device_opt_ is null
    // only if you are an undefined tensor
    TORCH_CHECK(device_opt_.has_value(), "device_type cannot be run on undefined Tensor");
    // See NOTE [c10::optional operator usage in CUDA]
    return (*device_opt_).type();
  }

  /**
   * @brief Extends the outer-most dimension of this tensor by num elements,
   * preserving the existing data.
   *
   * The underlying data may be reallocated in order to accommodate the new
   * elements, in which case this tensors' capacity is grown at a factor of
   * growthPct. This ensures that Extend runs on an amortized O(1) time
   * complexity.
   *
   * This op is auto-asynchronous if the underlying device (CUDA) supports it.
   */
  void Extend(int64_t num, float growthPct) {
    TORCH_CHECK(sizes_.size() >= 1u);
    TORCH_CHECK(num >= 0, "`num` must be non-negative for Extend");
    TORCH_CHECK(
        is_contiguous_,
        "Right now Extend is only supported for contiguous Tensor.");
    auto newDims = sizes_;
    newDims[0] += num;
    if (!storage_.data()) {
      Resize(newDims);
      return;
    }
    auto newNumel = std::accumulate(
        newDims.begin(),
        newDims.end(),
        static_cast<int64_t>(1),
        std::multiplies<int64_t>());
    if (newNumel * storage_.itemsize() <= storage_.capacity()) {
      sizes_ = newDims;
      numel_ = newNumel;
      return;
    }
    auto newCapacity = sizes_;
    newCapacity[0] = std::max<size_t>(
        newDims[0], std::ceil(sizes_[0] * (growthPct + 100) / 100));
    auto oldData = std::move(storage_.data_ptr());
    auto oldSize = numel_;
    auto oldDims = sizes_;
    Resize(newCapacity);
    auto* newData = raw_mutable_data(data_type_);
    if (data_type_.copy()) {
      TORCH_CHECK(
          device_type() == DeviceType::CPU,
          "non-POD types work only on CPU");
      data_type_.copy()(oldData.get(), newData, oldSize);
    } else {
      // The following copy uses the current (thread local) stream for copying
      // and also takes the GPU id from the device() field passed in.
      //
      // TODO: Potentially more enforcements are necessary to avoid accidental
      // switch to sync copy if the currently set device is wrong.
      //
      // Specifically, we might need to switch to a different context device
      // here explicitly to avoid relying on user synchronizing things
      // properly.
      CopyBytes(
          oldSize * itemsize(),
          oldData.get(),
          device(),
          newData,
          device(),
          true); // non-blocking
    }
    reserved_ = true;
    sizes_ = newDims;
    numel_ = newNumel;
  }

  /**
   * @brief Reserve space for the underlying tensor.
   *
   * This must be called after Resize(), since we only specify the first
   * dimension This does not copy over the old data to the newly allocated space
   */
  template <class T>
  void ReserveSpace(const T& outer_dim) {
    TORCH_CHECK(
        is_contiguous_,
        "Right now ReserveSpace is only supported for contiguous Tensor.");
    TORCH_CHECK(
        storage_.unique(), "Can't call ReserveSpace on shared storage.");
    auto newCapacity = sizes_;
    newCapacity[0] = outer_dim;
    auto newNumel = std::accumulate(
        newCapacity.begin(),
        newCapacity.end(),
        static_cast<int64_t>(1),
        std::multiplies<int64_t>());
    if (newNumel * storage_.itemsize() <= storage_.capacity()) {
      return;
    }
    // Old data is discarded
    storage_.data_ptr().clear();
    auto oldSize = numel_;
    auto oldDims = sizes_;
    Resize(newCapacity);
    // Allocate new memory but don't copy over the data
    raw_mutable_data(data_type_);
    sizes_ = oldDims;
    numel_ = oldSize;
    reserved_ = true;
  }

  /**
   * @brief Resizes a tensor.
   *
   * Resize takes in a vector of ints specifying the dimensions of the tensor.
   * You can pass in an empty vector to specify that it is a scalar (i.e.
   * containing one single item).
   *
   * The underlying storage may be deleted after calling Resize: if the new
   * shape leads to a different number of items in the tensor, the old memory
   * is deleted and new memory will be allocated next time you call
   * mutable_data(). However, if the shape is different but the total number of
   * items is the same, the underlying storage is kept.
   *
   * This method respects caffe2_keep_on_shrink.  Consult the internal logic
   * of this method to see exactly under what circumstances this flag matters.
   */
  template <typename... Ts>
  void Resize(Ts... dim_source) {
    bool size_changed = SetDims(dim_source...);
    if (size_changed) {
      // If needed, we will free the data. the next mutable_data() call
      // will create the data storage.
      bool reset_tensor = false;
      if (reserved_) {
        // If tensor is reserved then don't claim its memeory unless capacity()
        // is smaller than new size
        reset_tensor = storage_.capacity() < (storage_offset_ + numel_) * storage_.itemsize();
      } else {
        reset_tensor = storage_.capacity() <
                (storage_offset_ + numel_) * storage_.itemsize() ||
            !FLAGS_caffe2_keep_on_shrink ||
            storage_.capacity() -
                    (storage_offset_ + numel_) * storage_.itemsize() >
                static_cast<size_t>(FLAGS_caffe2_max_keep_on_shrink_memory);
      }

      if (reset_tensor && storage_initialized()) {
        FreeMemory();
      }
    }
  }

  /**
   * Resizes the tensor without touching underlying storage.
   * This requires the total size of the tensor to remains constant.
   */
  inline void Reshape(const std::vector<int64_t>& dims) {
    TORCH_CHECK(
        is_contiguous_,
        "Right now Reshape is only supported for contiguous Tensor.");
    int64_t new_size = 1;
    for (auto d : dims) {
      TORCH_CHECK(d >= 0);
      new_size *= d;
    }
    TORCH_CHECK(
        new_size == numel_,
        "New size and old size are not equal. You cannot use Reshape, "
        "but should use Resize."
        // TODO(jiayq): remove the following warning after pending diffs
        // stabilize.
        " The old caffe2 mixes Reshape and Resize but this behavior has "
        "been changed. If you find this error, most likely you will need "
        "to change corresponding code from Reshape to Resize.");
    sizes_ = dims;
    empty_tensor_restride(MemoryFormat::Contiguous);
  }

  /**
   * Release whatever memory the tensor was holding but keep size and type
   * information. Subsequent call to mutable_data will trigger new memory
   * allocation.
   */
  inline void FreeMemory() {
    // We'll detach from the old Storage and create a new one
    storage_ = Storage::create_legacy(storage_.device(), data_type_);
    storage_offset_ = 0;
  }

   /**
   * @brief Shares the data with another tensor.
   *
   * To share data between two tensors, the sizes of the two tensors must be
   * equal already. The reason we do not implicitly do a Resize to make the two
   * tensors have the same shape is that we want to allow tensors of different
   * shapes but the same number of items to still be able to share data. This
   * allows one to e.g. have a n-dimensional Tensor and a flattened version
   * sharing the same underlying storage.
   *
   * The source tensor should already have its data allocated.
   */
  // To be deprecated
  void ShareData(const TensorImpl& src) {
    // Right now, we are assuming the device_type are the same, since it is
    // inherently the same in the non-templatized code. We should probably add
    // an assert here which might affect perf a little bit.
    TORCH_CHECK(
        src.numel_ == numel_,
        "Size mismatch - did you call reshape before sharing the data?");
    // It is possible that the source tensor hasn't called mutable_data() yet,
    // in which case ShareData() doesn't make much sense since we don't really
    // know what to share yet.
    // TODO: Add the assert after all uninitialized states are eliminated
    // TORCH_CHECK(src.dtype_initialized(),
    //            "Source tensor don't have a data type (did you call mutable_data<T> on the tensor?)");
    if (!src.dtype_initialized()) {
      C10_LOG_EVERY_MS(WARNING, 1000) <<
                   "Source tensor don't have a data type (did you call mutable_data<T> on the tensor?)";
    }
    TORCH_CHECK(
        src.storage_initialized(),
        "Source tensor has no content and has size > 0");
    // Finally, do sharing.
    /* Since we create new Storage whenever we need to change data_type/capacity
     * this still keeps the original semantics
     */
    storage_ = src.storage();
    data_type_ = src.dtype();
    device_opt_ = src.device_opt();
    storage_offset_ = src.storage_offset();
  }

  void ShareExternalPointer(
      DataPtr&& data_ptr,
      const caffe2::TypeMeta& data_type,
      size_t capacity) {
    TORCH_CHECK(
        data_type.id() != caffe2::TypeIdentifier::uninitialized(),
        "To share with a raw external pointer you need to pass in an "
        "initialized data_type(TypeMeta).");
    if (!capacity) {
      capacity = numel_ * data_type.itemsize();
    }
    if (storage_.unique()) {
      storage_.UniqueStorageShareExternalPointer(
          std::move(data_ptr), data_type, capacity);
      data_type_ = data_type;
      device_opt_ = storage_.device();
      storage_offset_ = 0;
    } else {
      int64_t numel = capacity / data_type.itemsize();
      // Create a new Storage
      storage_ = Storage(
          data_type,
          numel,
          std::move(data_ptr),
          /*allocator=*/nullptr,
          /*resizable=*/false);
      data_type_ = data_type;
      device_opt_ = storage_.device();
      storage_offset_ = 0;
    }
  }

  /**
   * Returns a mutable raw pointer of the underlying storage. Since we will need
   * to know the type of the data for allocation, a TypeMeta object is passed in
   * to specify the necessary information. This is conceptually equivalent of
   * calling mutable_data<T>() where the TypeMeta parameter meta is derived from
   * the type T. This function differs from mutable_data<T>() in the sense that
   * the type T can be specified during runtime via the TypeMeta object.
   *
   * If the existing data does not match the desired type, it will be deleted
   * and a new storage will be created.
   */
  inline void* raw_mutable_data(const caffe2::TypeMeta& meta) {
    // For 0-size tensors it's fine to return any pointer (including nullptr)
    if (data_type_ == meta && storage_initialized()) {
      return static_cast<void*>(static_cast<char*>(storage_.data()) + storage_offset_ * meta.itemsize());
    } else {
      bool had_special_dtor = data_type_.placementDelete() != nullptr;
      storage_offset_ = 0;
      if (storage_.unique()) {
        storage_.set_dtype(meta);
      } else {
        if (data_type_ != meta) {
          storage_ = Storage::create_legacy(storage_.device(), meta);
        }
      }
      data_type_ = meta;
      // NB: device is not changed

      // We can reuse the existing buffer if the current data does not have
      // a special destructor and the new data doesn't have a special
      // constructor.
      if (numel_ == 0 ||
          (meta.placementNew() == nullptr && !had_special_dtor &&
           storage_.numel() >= numel_)) {
        TORCH_INTERNAL_ASSERT(storage_offset_ == 0); // because we just reallocated
        return storage_.data();
      }
      const Allocator* allocator = storage_.allocator();
      // Storage might have nullptr allocator in rare cases, for example, if
      // an external memory segment has been wrapped with Tensor and we don't
      // know how to reallocate it. However, in order to preserve legacy C2
      // behavior, we allow reallocating the memory using default allocator.
      if (allocator == nullptr) {
        allocator = GetAllocator(storage_.device_type());
      }
      if (meta.placementNew()) {
        // For types that need placement new, we will call it, as well as
        // making sure that when the data is freed, it calls the right
        // destruction procedure.
        auto size = numel_;
        auto dtor = data_type_.placementDelete();
        auto data_ptr = allocator->allocate(numel_ * storage_.itemsize());
        storage_.set_data_ptr(PlacementDeleteContext::makeDataPtr(
            std::move(data_ptr), dtor, size, storage_.device()));
        data_type_.placementNew()(storage_.data(), numel_);
      } else {
        // For fundamental type, new and delete is easier.
        storage_.set_data_ptr(
            allocator->allocate(numel_ * storage_.itemsize()));
      }
      storage_.set_numel(numel_);
      TORCH_INTERNAL_ASSERT(storage_offset_ == 0); // because we just reallocated
      device_opt_ = storage_.device();
      return storage_.data();
    }
  }

  /**
   * Returns a typed pointer of the underlying storage.
   *
   * For fundamental types, we reuse possible existing storage if there
   * is sufficient capacity.
   */
  template <typename T>
  inline T* mutable_data() {
    if (storage_initialized() && storage_.IsType<T>()) {
      return static_cast<T*>(storage_.data()) + storage_offset_;
    }
    // Check it here statically - otherwise TypeMeta would throw the runtime
    // error in attempt to invoke TypeMeta::ctor()
    static_assert(
        std::is_default_constructible<T>::value,
        "Tensor can't hold non-default-constructible types");
    return static_cast<T*>(raw_mutable_data(caffe2::TypeMeta::Make<T>()));
  }

  /**
   * True if a tensor is storage initialized.  A tensor may become
   * storage UNINITIALIZED after a Resize() or FreeMemory()
   */
  bool storage_initialized() const {
    TORCH_CHECK(has_storage(), "cannot call storage_initialized on tensor that does not have storage");
    return storage_.data() || numel_ == 0;
  }

  /**
   * True if a tensor is dtype initialized.  A tensor allocated with
   * Caffe2-style constructors is dtype uninitialized until the
   * first time mutable_data<T>() is called.
   */
  bool dtype_initialized() const noexcept {
    return data_type_ != caffe2::TypeMeta();
  }

  void set_storage(at::Storage storage) {
    TORCH_CHECK(allow_tensor_metadata_change(), "set_storage ", err_msg_tensor_metadata_change_not_allowed);
    storage_ = std::move(storage);
    data_type_ = storage_.dtype();
    device_opt_ = storage_.device();
  }

  /**
   * Set the strides of the tensor to match memory_format
   *
   * WARNING: This function doesn't rearrange data and assumes tensor is a memory
   * contiguous
   */
  virtual void empty_tensor_restride(MemoryFormat memory_format) {
    is_contiguous_ = false;
    is_channels_last_contiguous_ = false;
    is_channels_last_ = false;
    is_non_overlapping_and_dense_ = false;
    switch (memory_format) {
      case MemoryFormat::Contiguous: {
        strides_.resize(sizes_.size(), 0);
        if (dim() > 0) {
          int last_idx = dim() - 1;
          strides_[last_idx] = 1;
          for (auto i = last_idx - 1; i >= 0; --i) {
            strides_[i] = strides_[i + 1] * std::max<int64_t>(sizes_[i + 1], 1);
          }
        }
        is_contiguous_ = true;
        is_non_overlapping_and_dense_ = true;
        return;
      }
      case MemoryFormat::ChannelsLast: {
        TORCH_CHECK(
            dim() == 4,
            "required rank 4 tensor to use channels_last format");
        set_sizes_and_strides(sizes(), get_channels_last_strides(sizes()));
        is_channels_last_contiguous_ = true;
        is_channels_last_ = true;
        is_non_overlapping_and_dense_ = true;
        return;
      }
      case MemoryFormat::Preserve:
        TORCH_CHECK(false, "unsupported memory format ", memory_format);
    }
  }

  bool is_strides_like_channels_last() const {
    return is_channels_last_;
  }

  bool is_non_overlapping_and_dense() const {
    return is_non_overlapping_and_dense_;
  }

private:

  // The Caffe2 Resize() method supports being called both as Resize({2,2}) as
  // well as variadic with Resize(2, 2).  These overloads provide all of the
  // supported calling configurations, while being overloads (and not templates)
  // so that implicit conversions still work.
  //
  // SetDims on ArrayRef is internally implemented as a template, so we can
  // handle both ArrayRefs of different types (there are some uses of
  // Resize in Caffe2 which pass in int, not int64_t.)

  template <
      typename T,
      typename = typename std::enable_if<std::is_integral<T>::value>::type>
  bool SetDimsTemplate(ArrayRef<T> src) {
    auto old_numel = numel_;
    sizes_.resize(src.size());
    int64_t new_numel = 1;
    for (size_t i = 0; i < src.size(); ++i) {
      new_numel *= src[i];
      sizes_[i] = src[i];
    }
    empty_tensor_restride(MemoryFormat::Contiguous);
    numel_ = new_numel;
    return numel_ != old_numel;
  }

  bool SetDims(ArrayRef<int64_t> s) {
    return SetDimsTemplate(s);
  }

  bool SetDims(ArrayRef<int> s) {
    return SetDimsTemplate(s);
  }

  bool SetDims(ArrayRef<size_t> s) {
    return SetDimsTemplate(s);
  }

  bool SetDims() {
    return SetDims(IntArrayRef{});
  }

  bool SetDims(const int64_t d0) {
    return SetDims(IntArrayRef{d0});
  }

  bool SetDims(const int64_t d0, const int64_t d1) {
    return SetDims(IntArrayRef{d0, d1});
  }

  bool SetDims(const int64_t d0, const int64_t d1, const int64_t d2) {
    return SetDims(IntArrayRef{d0, d1, d2});
  }

  bool SetDims(const int64_t d0, const int64_t d1, const int64_t d2, const int64_t d3) {
    return SetDims(IntArrayRef{d0, d1, d2, d3});
  }

  /**
   * Compute the number of elements based on the sizes of a tensor.
   */
  int64_t compute_numel() const {
    int64_t n = 1;
    for (auto s : sizes()) {
      n *= s;
    }
    return n;
  }

  /**
   * Compute whether or not a tensor is contiguous based on the sizes and
   * strides of a tensor.
   */
  bool compute_contiguous() const;

  bool compute_channels_last_contiguous() const;

  bool compute_strides_like_channels_last() const;

  bool compute_non_overlapping_and_dense() const;

protected:
  /**
   * Recompute the cached numel of a tensor.  Call this if you modify sizes.
   */
  void refresh_numel() {
    numel_ = compute_numel();
  }

  /**
   * Recompute the cached contiguity of a tensor.  Call this if you modify sizes
   * or strides.
   */
  void refresh_contiguous() {
    is_contiguous_ = compute_contiguous();
    is_channels_last_contiguous_ = compute_channels_last_contiguous();
    is_channels_last_ = is_channels_last_contiguous_ || compute_strides_like_channels_last();
    is_non_overlapping_and_dense_ = is_contiguous_ || is_channels_last_contiguous_ || compute_non_overlapping_and_dense();
  }

  /**
   * Copy the tensor metadata fields (e.g. sizes / strides / storage pointer / storage_offset)
   * from one TensorImpl to another TensorImpl.
   *
   * For usage of `version_counter` and `allow_tensor_metadata_change`, see NOTE [ TensorImpl Shallow-Copying ].
   */
  static void copy_tensor_metadata(
      const TensorImpl* src_impl,
      TensorImpl* dest_impl,
      const c10::VariableVersion& version_counter,
      bool allow_tensor_metadata_change) {
    dest_impl->storage_ = src_impl->storage_;
    dest_impl->sizes_ = src_impl->sizes_;
    dest_impl->strides_ = src_impl->strides_;
    dest_impl->storage_offset_ = src_impl->storage_offset_;
    dest_impl->data_type_ = src_impl->data_type_;
    dest_impl->device_opt_ = src_impl->device_opt_;
    // This may temporarily violate invariant that
    // type_set_.has(VariableTensorId) iff autograd_meta_ != nullptr...
    dest_impl->type_set_ = src_impl->type_set_;
    // ...so refresh Variable in autograd_meta_
    if (dest_impl->autograd_meta_) {
      dest_impl->type_set_ = dest_impl->type_set_.add(TensorTypeId::VariableTensorId);
    } else {
      dest_impl->type_set_ = dest_impl->type_set_.remove(TensorTypeId::VariableTensorId);
    }
    dest_impl->is_contiguous_ = src_impl->is_contiguous_;
    dest_impl->is_channels_last_contiguous_ = src_impl->is_channels_last_contiguous_;
    dest_impl->is_channels_last_ = src_impl->is_channels_last_;
    dest_impl->is_non_overlapping_and_dense_ = src_impl->is_non_overlapping_and_dense_;
    dest_impl->is_wrapped_number_ = src_impl->is_wrapped_number_;
    dest_impl->reserved_ = src_impl->reserved_;
    dest_impl->set_version_counter(version_counter);
    dest_impl->set_allow_tensor_metadata_change(allow_tensor_metadata_change);
    if (src_impl->named_tensor_meta_ != nullptr) {
      dest_impl->named_tensor_meta_ = src_impl->named_tensor_meta_->clone();
    }
  }

protected:
  // Error message to show when the user tries to change tensor metadata on
  // Tensor created from .data or .detach().
  //
  // See NOTE [ Metadata Change for a Detached Tensor ] for details.
  static const char * const err_msg_tensor_metadata_change_not_allowed;

  Storage storage_;

private:
  // This pointer points to an AutogradMeta struct that stores autograd-specific fields
  // (such as grad_ / grad_fn_ / grad_accumulator_).
  // This pointer always has unique ownership (meaning only one TensorImpl can own it
  // at a time).
  // This is private because we must maintain dispatcher invariants on it
<<<<<<< HEAD
  // in type_set_, namely, that autograd_meta_ != nullptr iff type_set_.has(VariableTensorId).
  //
  // NB: We CANNOT default this to nullptr, as that will result in an invocation
  // of std::default_delete<AutogradMeta> which won't work as AutogradMeta
  // is incomplete at this point.  But the defaulting to nullptr is also
  // pointless because unique_ptr has a default constructor which will do the
  // right thing.
  std::unique_ptr<torch::autograd::AutogradMeta> autograd_meta_;
=======
  // in type_set_.
  std::unique_ptr<c10::AutogradMetaInterface> autograd_meta_ = nullptr;
>>>>>>> 26e79290

protected:
  std::unique_ptr<c10::NamedTensorMetaInterface> named_tensor_meta_ = nullptr;

  c10::VariableVersion version_counter_;

  // This field contains a weak reference to a PyObject representing
  // this Tensor.  It MUST NOT be a strong reference, as that would
  // create a reference cycle between Tensor and the PyObject.  If
  // pyobj is nullptr, when we transfer Tensor to Python, we allocate
  // a new PyObject for it and set this field.  This is thread safe
  // because all Python code is protected under the GIL.  This design does
  // NOT WORK for Tensors which are shared across multiple Python
  // subinterpreters (introduced in Python 3.8) since you don't have
  // enough space to store the separate PyObject per subinterpreter.
  // When a PyObject dies, you are obligated to clear this field
  // (otherwise, you will try to use-after-free the pyobj); this currently
  // occurs in THPVariable_clear in torch/csrc/autograd/python_variable.cpp
  PyObject* pyobj_ = nullptr;

  // We could save a word or two by combining the SmallVector structs,
  // since their size is redundant, and if we need to overflow the buffer space
  // we could keep the two pointers together. However, that would require
  // implementing another struct from scratch, so only do this if we're desperate.
  SmallVector<int64_t,5> sizes_;
  SmallVector<int64_t,5> strides_;

  int64_t storage_offset_ = 0;
  // If sizes and strides are empty, the numel is 1!!  However, most of the
  // time, we will immediately set sizes to {0} and reset numel to 0.
  // (Can't do that in the default initializers, because there's no way to
  // spell "allocate a one-element array" for strides_).
  int64_t numel_ = 1;

  // INVARIANT: When storage is non-null, this type meta must
  // agree with the type meta in storage
  caffe2::TypeMeta data_type_;

  // NOTE [c10::optional operator usage in CUDA]
  // Our optional definition doesn't compile in .cu file if `value()` or
  // `operator->` are used.  Instead, we always use `operator*`.
  // See https://github.com/pytorch/pytorch/issues/18496 for more info.
  // If this is too burdensome to maintain, we can just
  // manually implement this with an additional bool.

  // INVARIANT: When storage is non-null, this Device must
  // agree with the type meta in storage.
  //
  // INVARIANT: device_opt_ is only nullopt for undefined tensors
  // (which do not have a device.)
  c10::optional<c10::Device> device_opt_;

  // The set of TensorTypeIds which describe this tensor
  TensorTypeSet type_set_;

  // You get to have eight byte-size fields here, before you
  // should pack this into a bitfield.
  bool is_contiguous_ = true;

  // Tensor is stored in the channels last memory format, when dimensions
  // order is NCHW and C-strides < W-strides < H-strides < N-strides
  // (If size of any dimension is equal to 1, this dimension strides value
  // is not taken into account).
  bool is_channels_last_ = false;

  // Channels last contiguous tensor is channel last tensor which occupies
  // contiguous memory block.
  bool is_channels_last_contiguous_ = false;

  // Dense tensor is the tensor that store values in a contiguous block of memory.
  // Non-overlapping tensor is the tensor in which elements occupy individual
  // non-repetitive memory.
  bool is_non_overlapping_and_dense_ = false;

  bool is_wrapped_number_ = false;

  // NOTE [ Metadata Change for a Detached Tensor ]
  //
  // Normally, a user is allowed to change the tensor metadata
  // (e.g. sizes / strides / storage / storage_offset) of a tensor.
  // However, if the tensor is created by `t1_detached = t1.data` in Python
  // or `t1_detached = t1.detach()` in Python/C++, those changes to the
  // tensor metadata of `t1_detached` will not be propagated back to the
  // original tensor `t1`. In order to make such changes explicitly illegal,
  // we created the `allow_tensor_metadata_change_` flag, to prevent users
  // from changing metadata of the detached tensor and expecting the original
  // tensor to also be updated.
  //
  // NOTE: For a full list of tensor metadata fields, please see
  // `copy_tensor_metadata()` in TensorImpl and its subclasses to find
  // which fields are copied by value.
  bool allow_tensor_metadata_change_ = true;

  // we decide to keep reserved_ and it will
  // live in Tensor after the split
  // The logic is that if Extend() or ReserveSpace() were ever called,
  // then subsequent Resize()s will not free up Storage.
  bool reserved_ = false;

};

// Note [TensorImpl size constraints]
// ~~~~~~~~~~~~~~~~~~~~~~~~~~~~~~~~~~
// Changed the size of TensorImpl?  If the size went down, good for
// you!  Adjust the documentation below and the expected size.
// Did it go up?  Read on...
//
// Struct size matters.  In some production systems at Facebook, we have
// 400M live tensors during a training run.  Do the math: every 64-bit
// word you add to Tensor is an extra 3.2 gigabytes in RAM.
//
// If you are a Facebook employee, you can check if the run in question
// has tipped you over the point using the command here:
// https://fburl.com/q5enpv98
//
// For reference, we OOMed at 160 bytes (20 words) per TensorImpl.
// This is not counting overhead from strides out-of-line allocation and
// StorageImpl space and this is from before we inlined sizes and strides
// directly into TensorImpl as SmallVectors.
//
// Our memory usage on 32-bit systems is suboptimal, but we're not checking
// for it at the moment (to help avoid rage inducing cycles when the
// 32-bit number is wrong).
//
// Current breakdown:
//
//    vtable pointer
//    strong refcount           TODO: pack these into one word
//    weak refcount
//    storage pointer
//    autograd metadata pointer
//    version counter pointer
//    PyObject pointer
//    sizes SmallVector (begin)
//    sizes SmallVector (end)
//    sizes SmallVector (capacity)
//    sizes SmallVector (pre-allocated 0)
//    sizes SmallVector (pre-allocated 1)
//    sizes SmallVector (pre-allocated 2)
//    sizes SmallVector (pre-allocated 3)
//    sizes SmallVector (pre-allocated 4)
//    strides SmallVector (begin)
//    strides SmallVector (end)
//    strides SmallVector (capacity)
//    strides SmallVector (pre-allocated 0)
//    strides SmallVector (pre-allocated 1)
//    strides SmallVector (pre-allocated 2)
//    strides SmallVector (pre-allocated 3)
//    strides SmallVector (pre-allocated 4)
//    storage offset
//    numel
//    data type pointer
//    (optional) device
//    tensor type id
//    miscellaneous bitfield
//
static_assert(sizeof(void*) != sizeof(int64_t) || // if 64-bit...
              sizeof(TensorImpl) == sizeof(int64_t) * 30,
              "You changed the size of TensorImpl on 64-bit arch."
              "See Note [TensorImpl size constraints] on how to proceed.");

} // namespace c10<|MERGE_RESOLUTION|>--- conflicted
+++ resolved
@@ -1580,7 +1580,6 @@
   // This pointer always has unique ownership (meaning only one TensorImpl can own it
   // at a time).
   // This is private because we must maintain dispatcher invariants on it
-<<<<<<< HEAD
   // in type_set_, namely, that autograd_meta_ != nullptr iff type_set_.has(VariableTensorId).
   //
   // NB: We CANNOT default this to nullptr, as that will result in an invocation
@@ -1588,11 +1587,7 @@
   // is incomplete at this point.  But the defaulting to nullptr is also
   // pointless because unique_ptr has a default constructor which will do the
   // right thing.
-  std::unique_ptr<torch::autograd::AutogradMeta> autograd_meta_;
-=======
-  // in type_set_.
   std::unique_ptr<c10::AutogradMetaInterface> autograd_meta_ = nullptr;
->>>>>>> 26e79290
 
 protected:
   std::unique_ptr<c10::NamedTensorMetaInterface> named_tensor_meta_ = nullptr;
