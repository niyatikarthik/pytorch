--- conflicted
+++ resolved
@@ -68,6 +68,7 @@
     _process_constraints,
     CallSpec,
     combine_args_kwargs,
+    _UnliftedGraphModule,
 )
 from .passes.add_runtime_assertions_for_constraints_pass import (
     _AddRuntimeAssertionsForInlineConstraintsPass,
@@ -222,11 +223,6 @@
         else:
             constraints.append(primary)
 
-<<<<<<< HEAD
-    print(constraints)
-
-    return _export(f, args, kwargs, constraints=constraints)
-=======
     return constraints
 
 
@@ -265,7 +261,6 @@
         constraints=constraints,
         preserve_module_call_signature=preserve_module_call_signature
     )
->>>>>>> 704618af
 
 
 def dynamic_dim(t: torch.Tensor, index: int, debug_name: Optional[str] = None):
@@ -381,13 +376,25 @@
         def _eval(self, mode: bool = True):
             raise NotImplementedError("Calling eval() is not supported yet.")
 
-        m.train = types.MethodType(_train, m)  # type: ignore[method-assign]
-        m.eval = types.MethodType(_eval, m)  # type: ignore[method-assign]
-
-        # print(m.graph)
-        # for node in m.graph.nodes:
-        #     print(node.name, node.meta)
-        return m
+        _, _, fake_mode = _convert_input_to_fake(m, args, kwargs)
+
+        m.meta["inline_constraints"] = {
+            k: v
+            for k, v in fake_mode.shape_env.runtime_var_to_range.items()
+            if re.match(r"^[if]\d+$", str(k))
+        }
+
+        flat_args, _ = pytree.tree_flatten(combine_args_kwargs(args, kwargs))
+        range_constraints, equality_constraints = _process_constraints(m, 0, flat_args)
+        unlifted_m = _UnliftedGraphModule(
+            m,
+            m.graph,
+            range_constraints=range_constraints,
+            equality_constraints=equality_constraints
+        )
+        unlifted_m.train = types.MethodType(_train, m)  # type: ignore[method-assign]
+        unlifted_m.eval = types.MethodType(_eval, m)  # type: ignore[method-assign]
+        return unlifted_m
 
 
 def _convert_input_to_fake(gm, args, kwargs):
@@ -650,11 +657,7 @@
 
     # Fix the graph output signature to be tuple if scalar
     out_spec = orig_out_spec = gm_torch_level._out_spec
-<<<<<<< HEAD
-    assert isinstance(out_spec, pytree.TreeSpec)
-=======
     assert out_spec is not None
->>>>>>> 704618af
     # aot_export expect the return type to always be a tuple.
     if out_spec.type not in (list, tuple):
         out_spec = pytree.TreeSpec(tuple, None, [out_spec])
@@ -771,10 +774,11 @@
         outputs=[make_argument_spec(node) for node in pytree.tree_leaves(next(iter(reversed(gm.graph.nodes))).args)],
     )
     export_graph_signature = ExportGraphSignature(input_specs=input_specs, output_specs=output_specs)
+    num_params_buffers = len(graph_signature.parameters) + len(graph_signature.buffers)
 
     range_constraints, equality_constraints = _process_constraints(
         gm,
-        export_graph_signature,
+        num_params_buffers,
         flat_args,
     )
 
