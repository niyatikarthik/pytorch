--- conflicted
+++ resolved
@@ -1165,11 +1165,11 @@
         rand_index_expr = ops.add(
             ops.index_expr(random_pos(index), torch.int32), offset_index_expr
         )
-        return ops.rand(
+        result = ops.rand(
             seed_index_expr,
             rand_index_expr,
-            dtype,
-        )
+        )
+        return ops.to_dtype(result, dtype)
 
     random_values_node = Pointwise.create(
         device=device,
@@ -1228,68 +1228,9 @@
     _warn_triton_random(V.graph.creation_time)
 
 
-<<<<<<< HEAD
 fallback_rand = fallback_handler(aten.rand)
 fallback_randn = fallback_handler(aten.randn)
-=======
-def make_rand(fn_name):
-    def rand_or_randn(
-        *size,
-        dtype=None,
-        layout=None,
-        device=None,
-        pin_memory=False,
-        memory_format=None,
-    ):
-        warn_triton_random()
-        assert not pin_memory
-        assert layout in (None, torch.strided)
-        assert memory_format in (None, torch.contiguous_format)
-        device = decode_device(device)
-        dtype = dtype or torch.get_default_dtype()
-        if len(size) == 1 and isinstance(size[0], (list, tuple, torch.Size)):
-            size = tuple(size[0])
-        size = [sympy.expand(s) for s in size]
-        offset = V.graph.increment_randomness_offset(sympy_product(size))
-
-        random_pos = ir.FixedLayout(
-            device,
-            dtype,
-            size,
-            ir.FlexibleLayout.contiguous_strides(size),
-            offset=offset,
-        ).make_indexer()
-
-        seed_buffer = V.graph.random_seed_buffer(device).make_loader()
-
-        def inner_fn(index):
-            seed = seed_buffer([])
-            # change seed so that we don't collide with philox_rand_like()
-            # TODO(jansel): migrate everything to philox_rand_like()
-            seed = ops.bitwise_xor(seed, ops.constant(0xFFFF, torch.int32))
-            return getattr(ops, fn_name)(
-                seed,
-                ops.index_expr(random_pos(index), torch.int32),
-                dtype,
-            )
-
-        return Pointwise.create(
-            device=device,
-            dtype=dtype,
-            inner_fn=inner_fn,
-            ranges=list(size),
-        )
-
-    return rand_or_randn
-
-
-fallback_rand = fallback_handler(aten.rand)
-fallback_randn = fallback_handler(aten.randn)
-fallback_randint = fallback_handler(aten.randint)
-fast_rand = make_rand("rand")
-fast_randn = make_rand("randn")
-fast_randint = make_rand("randint")
->>>>>>> a082831f
+make_fallback(aten.randint)
 
 
 @register_lowering(aten.rand)
@@ -1310,32 +1251,12 @@
 def inductor_seed(device: torch.device):
     raise AssertionError("should be handled in fuse_seed_creation_pass()")
 
-<<<<<<< HEAD
 
 @register_lowering(inductor_prims.seeds, type_promotion_kind=None)
 def inductor_seeds(count, device):
-=======
-@register_lowering([aten.randint])
-def randint(*args, **kwargs):
-    if (
-        config.fallback_random
-        or kwargs.get("generator", None) is not None
-        or kwargs.get("dtype", None) is not torch.int32
-        or len(args) != 3
-        or args[0] != -(2**31)
-        or args[1] != 2**31
-    ):
-        return fallback_randint(*args, **kwargs)
-    else:
-        kwargs.pop("generator", None)
-        return fast_randint(args[2], **kwargs)
-
-
-@register_lowering(overrides.philox_seed_like._overloadpacket)
-def philox_seed_like(x):
->>>>>>> a082831f
     warn_triton_random()
     limits = torch.iinfo(torch.int64)
+    # TODO(jansel): we should switch to the out variant here
     return TensorBox.create(
         ir.FallbackKernel.create(
             aten.randint,
@@ -1362,11 +1283,8 @@
 
 
 @register_lowering(inductor_prims.random, type_promotion_kind=None)
-def inductor_random(
-    size: List[int], seed: TensorBox, mode: str, vectorize: bool, *, offset: int = 0
-):
+def inductor_random(size: List[int], seed: TensorBox, mode: str, *, offset: int = 0):
     assert not config.fallback_random
-    assert not vectorize or config.triton.vectorize_random
     assert mode in ("rand", "randn")
     size = [*size]
     dtype = torch.float32
@@ -1377,14 +1295,10 @@
     seed_loader = seed.make_loader()
 
     def inner_fn(index):
-        if vectorize:
-            return ops.vectorized_random(seed_loader([]), mode)
-        else:
-            return getattr(ops, mode)(
-                seed_loader([]),
-                ops.index_expr(random_pos(index), torch.int32),
-                dtype,
-            )
+        return getattr(ops, mode)(
+            seed_loader([]),
+            ops.index_expr(random_pos(index), torch.int32),
+        )
 
     result = Pointwise.create(
         device=device,
@@ -1392,8 +1306,36 @@
         inner_fn=inner_fn,
         ranges=[*size],
     )
-    result.realize()
     return result
+
+
+@register_lowering(inductor_prims.randint, type_promotion_kind=None)
+def inductor_randint(
+    low: int, high: int, size: List[int], seed: TensorBox, *, offset: int = 0
+):
+    assert not config.fallback_random
+    size = [*size]
+    dtype = torch.int64
+    device = seed.get_device()
+    random_pos = ir.FixedLayout(
+        device, dtype, size, ir.FlexibleLayout.contiguous_strides(size), offset=offset
+    ).make_indexer()
+    seed_loader = seed.make_loader()
+
+    def inner_fn(index):
+        return ops.randint64(
+            seed_loader([]),
+            ops.index_expr(random_pos(index), torch.int32),
+            low,
+            high,
+        )
+
+    return Pointwise.create(
+        device=device,
+        dtype=dtype,
+        inner_fn=inner_fn,
+        ranges=[*size],
+    )
 
 
 def require_dense(_, *args, **kwargs):
