import functools
import itertools
import logging
import operator
from collections.abc import Iterable
from typing import List, Optional, Tuple

import sympy

import torch
import torch.fx
import torch.utils._pytree as pytree
from torch._prims_common import (
    elementwise_dtypes,
    ELEMENTWISE_TYPE_PROMOTION_KIND,
    is_boolean_dtype,
    is_integer_dtype,
    Number,
)
from torch.fx.experimental.symbolic_shapes import sym_float

from . import config, ir, overrides
from .cuda_properties import current_device
from .decomposition import decompositions, get_decompositions
from .ir import (
    ExpandView,
    IndexingConstant,
    IndexingDiv,
    PermuteView,
    Pointwise,
    Reduction,
    SqueezeView,
    TensorBox,
    View,
)
from .utils import ceildiv, has_torchvision_roi_align, sympy_product
from .virtualized import ops, V

log = logging.getLogger(__name__)
lowerings = {}
layout_constraints = {}
fallbacks = set()
aten = torch.ops.aten
prims = torch.ops.prims
needs_realized_inputs = set()


def add_needs_realized_inputs(fn):
    if isinstance(fn, (list, tuple, set)):
        return [add_needs_realized_inputs(x) for x in fn]
    needs_realized_inputs.add(fn)
    if isinstance(fn, torch._ops.OpOverloadPacket):
        for overload in fn.overloads():
            needs_realized_inputs.add(getattr(fn, overload))


def add_layout_constraint(fn, constraint):
    if isinstance(fn, torch._ops.OpOverloadPacket):
        for overload in fn.overloads():
            layout_constraints[getattr(fn, overload)] = constraint
    else:
        layout_constraints[fn] = constraint


add_needs_realized_inputs(
    [
        aten.as_strided,
        aten.avg_pool2d,
        aten.avg_pool2d_backward,
        aten.bmm,
        aten.convolution,
        aten.convolution_backward,
        aten.max_pool2d_with_indices,
        aten.max_pool2d_with_indices_backward,
        aten.mm,
        aten.upsample_bilinear2d,
        aten.upsample_nearest2d,
        aten.upsample_bicubic2d,
    ]
)

# TODO(jansel): ezyang says we won't need this in the future, try removing it
# based on https://github.com/pytorch/pytorch/blob/9e3eb329df8f701/c10/core/ScalarType.h#L28
DTYPE_ID_LOOKUP = {
    0: torch.uint8,
    1: torch.int8,
    2: torch.int16,
    3: torch.int32,
    4: torch.int64,
    5: torch.float16,
    6: torch.float32,
    7: torch.float64,
    8: torch.complex32,
    9: torch.complex64,
    10: torch.complex32,
    11: torch.bool,
    15: torch.bfloat16,
    # TODO(jansel): add quantized types?
    #  _(c10::qint8, QInt8) /* 12 */
    # _(c10::quint8, QUInt8) /* 13 */
    # _(c10::qint32, QInt32) /* 14 */
    # _(c10::quint4x2, QUInt4x2) /* 16 */
    # _(c10::quint2x4, QUInt2x4) /* 17 */
}


def decode_dtype(dtype: int):
    if not isinstance(dtype, int):
        return dtype
    assert dtype in DTYPE_ID_LOOKUP, f"id {dtype} missing from DTYPE_ID_LOOKUP"
    dtype = DTYPE_ID_LOOKUP[dtype]
    return dtype


def is_integer_type(x):
    if isinstance(x, TensorBox):
        return is_integer_dtype(x.get_dtype()) or is_boolean_dtype(x.get_dtype())
    else:
        return isinstance(x, int)


def is_boolean_type(x):
    if isinstance(x, TensorBox):
        return is_boolean_dtype(x.get_dtype())
    else:
        return isinstance(x, bool)


def decode_device(device):
    if device is None:
        return torch.tensor(0.0).device  # default device
    if isinstance(device, str):
        device = torch.device(device)
    if device.type == "cuda" and device.index is None:
        return torch.device("cuda", index=current_device())
    return device


def get_promoted_dtype(*args, type_promotion_kind: ELEMENTWISE_TYPE_PROMOTION_KIND):
    def construct_input(inp):
        if isinstance(inp, Number):
            return inp
        elif isinstance(inp, sympy.Expr):
            # TODO: this is unsound
            return 0
        else:
            assert hasattr(inp, "get_dtype"), type(inp)
            dim = len(inp.get_size())
            # construct a tmp tensor to feed into torch.result_type
            return torch.zeros([1] * dim, dtype=inp.get_dtype())

    inps = [construct_input(arg) for arg in args]
    _, dtype = elementwise_dtypes(*inps, type_promotion_kind=type_promotion_kind)
    return dtype


def _register_lowering(
    aten_fn, decomp_fn, broadcast, type_promotion_kind, convert_input_to_bool
):
    """
    Add a lowering to lowerings dict

    Arguments:
        aten_fn: torch.ops.aten.* fn we are lowering
        decomp_fn: alternate implementation on our IR
        broadcast: True to apply broadcasting to tensor inputs
        type_promotion_kind: kind of type promotion applied to tensor inputs, `None` means no type promotion
        convert_input_to_bool: some logical ops require inputs are converted to bool
    """

    @functools.wraps(decomp_fn)
    def wrapped(*args, **kwargs):
        args = list(args)
        unpacked = False
        # TODO maybe we need to use pytrees here
        if len(args) == 1 and isinstance(args[0], (list, tuple)):
            unpacked = True
            args = args[0]
        # Only look at args that are Tensors
        indices = [i for i, x in enumerate(args) if isinstance(x, TensorBox)]

        # explicitly assert for "out=" ops for better error messages
        assert not any(
            x == "out" for x in kwargs.keys()
        ), "out= ops aren't yet supported"
        # kwargs tensors not supported yet unless it's a fallback op
        assert not any(isinstance(x, TensorBox) for x in kwargs.values()) or all(
            fn in fallbacks for fn in aten_fn
        )

        if (type_promotion_kind or convert_input_to_bool) and indices:
            if convert_input_to_bool:
                dtype = torch.bool
            else:
                # FIXME that's a crude approximation for promoting args
                promoting_args = [
                    a for a in args if isinstance(a, Number) or hasattr(a, "get_dtype")
                ]
                dtype = get_promoted_dtype(
                    *promoting_args, type_promotion_kind=type_promotion_kind
                )
            # sometimes args are an immutable list so we can't mutate them
            new_args = []
            for i in range(len(args)):
                if i in indices:
                    new_args.append(to_dtype(args[i], dtype))
                elif isinstance(args[i], ir.Constant):
                    new_args.append(
                        ir.Constant(args[i].value, dtype, args[indices[0]].get_device())
                    )
                else:
                    new_args.append(args[i])
            args = new_args
        if unpacked:
            args = [args]
        if broadcast and indices:
            for i, x in zip(indices, broadcast_tensors(*[args[i] for i in indices])):
                args[i] = x
            for i in range(len(args)):
                if isinstance(args[i], ir.Constant):
                    args[i] = ExpandView.create(
                        args[i], list(args[indices[0]].get_size())
                    )

        return decomp_fn(*args, **kwargs)

    if not isinstance(aten_fn, (list, tuple)):
        aten_fn = [aten_fn]
    else:
        aten_fn = list(aten_fn)

    for fn in list(aten_fn):
        if isinstance(fn, torch._ops.OpOverloadPacket):
            for overload in fn.overloads():
                other_fn = getattr(fn, overload)
                if other_fn not in lowerings:
                    aten_fn.append(other_fn)

    lowerings.update({fn: wrapped for fn in aten_fn})
    return wrapped


def register_lowering(
    aten_fn,
    broadcast=False,
    type_promotion_kind=ELEMENTWISE_TYPE_PROMOTION_KIND.DEFAULT,
    convert_input_to_bool=False,
):
    """
    Shim to support decorator syntax.
    """
    return functools.partial(
        _register_lowering,
        aten_fn,
        broadcast=broadcast,
        type_promotion_kind=type_promotion_kind,
        convert_input_to_bool=convert_input_to_bool,
    )


def broadcast_symbolic_shapes(a, b):
    """
    Broadcasting logic based on symbolic shapes.

    We give the shapes 0 and 1 concrete values, while all other shapes
    are symbolic sympy formulas.
    """
    output = []
    for a, b in itertools.zip_longest(
        reversed(a), reversed(b), fillvalue=sympy.Integer(1)
    ):
        if b == 1:
            output.append(a)
        elif a == 1:
            output.append(b)
        else:
            V.graph.sizevars.guard_equals(a, b)
            if len(sympy.expand(b).free_symbols) < len(sympy.expand(a).free_symbols):
                output.append(b)  # prefer shorter formula
            else:
                output.append(a)
    return tuple(reversed(output))


def promote_constants(inputs, override_return_dtype=None):
    if not any(isinstance(x, (sympy.Expr, int, float)) for x in inputs):
        return inputs
    if all(isinstance(x, (int, float)) for x in inputs):
        dtype = override_return_dtype or get_promoted_dtype(
            *inputs, type_promotion_kind=ELEMENTWISE_TYPE_PROMOTION_KIND.DEFAULT
        )
        return [ir.Constant(x, dtype, decode_device(None)) for x in inputs]
    ex = next(x for x in inputs if isinstance(x, TensorBox))
    out = []
    for x in inputs:
        if isinstance(x, (int, float)):
            out.append(
                ExpandView.create(
                    ir.Constant(x, ex.get_dtype(), ex.get_device()), list(ex.get_size())
                )
            )
        elif isinstance(x, sympy.Expr):
            out.append(IndexingConstant(x, ex.get_dtype(), ex.get_device()))
        else:
            out.append(x)

    return out


def make_pointwise(
    fn,
    override_return_dtype=None,
    override_device=None,
    override_fn_when_input_bool=None,
    override_fn_when_cuda_float64=None,
    allow_alpha=False,
):
    def inner(*inputs: List[TensorBox], alpha=None):
        inputs = promote_constants(inputs, override_return_dtype)
        if allow_alpha:
            if alpha is not None and alpha != 1:
                inputs = list(inputs)
                inputs[-1] = mul(inputs[-1], alpha)
        else:
            assert alpha is None
        loaders = [x.make_loader() for x in inputs]
        ranges = inputs[0].get_size()
        dtype = override_return_dtype or inputs[0].get_dtype()
        is_cuda = decode_device(inputs[0].get_device()).type == "cuda"

        for other in inputs[1:]:
            assert isinstance(other, ir.BaseConstant) or len(ranges) == len(
                other.get_size()
            ), f"ndim mismatch {fn} {ranges} {other.get_size()}"

        def inner_fn(index):
            assert len(index) == len(ranges), f"wrong ndim {index} {ranges}"
            if dtype == torch.bool and override_fn_when_input_bool is not None:
                return override_fn_when_input_bool(*[load(index) for load in loaders])
            elif override_fn_when_cuda_float64 and is_cuda and dtype == torch.float64:
                return override_fn_when_cuda_float64(*[load(index) for load in loaders])
            else:
                return fn(*[load(index) for load in loaders])

        if not override_device:
            device = None
            for i in inputs:
                if i.get_device().type == "cuda":
                    device = i.get_device()
                    break
            if not device:
                device = inputs[0].get_device()

        device = override_device or device

        return Pointwise.create(
            device=device,
            dtype=dtype,
            inner_fn=inner_fn,
            ranges=ranges,
        )

    return inner


@register_lowering(prims.convert_element_type, type_promotion_kind=None)
def to_dtype(x: TensorBox, dtype: torch.dtype):
    if x.get_dtype() == dtype:
        return x

    def _to_dtype(x):
        return ops.to_dtype(x, dtype)

    return make_pointwise(_to_dtype, override_return_dtype=dtype)(x)


def to_device(x: TensorBox, device: torch.device):
    device = decode_device(device)
    if x.get_device() == device:
        return x
    return TensorBox.create(ir.DeviceCopy.create(x, device))


@register_lowering(aten._to_copy)
def _to_copy(
    x,
    *,
    dtype=None,
    layout=None,
    device=None,
    pin_memory=None,
    non_blocking=False,
    memory_format=None,
):
    assert not layout or layout == torch.strided, "TODO"
    assert not pin_memory, "TODO"
    assert not memory_format, "TODO"
    if device:
        device = decode_device(device)
    if device is not None and device != x.get_device():
        if dtype is not None and device.type == "cpu":
            # CPU can do fewer type conversions
            x = to_dtype(x, decode_dtype(dtype))
        x = to_device(x, device)
    if dtype is not None:
        x = to_dtype(x, decode_dtype(dtype))
    return x


@register_lowering(aten.to)
def to(
    x,
    device_or_dtype=None,
    non_blocking=False,
    copy=False,
    memory_format=None,
    device=None,
    dtype=None,
    layout=None,
):
    assert not memory_format, "TODO"
    assert layout in (None, torch.strided)
    if isinstance(device_or_dtype, torch.dtype):
        return to_dtype(x, device_or_dtype)
    elif isinstance(device_or_dtype, torch.device):
        return to_device(x, device_or_dtype)
    else:
        assert device_or_dtype is None, device_or_dtype

    if device is not None:
        x = to_device(x, device)
    if dtype is not None:
        x = to_dtype(x, dtype)
    return x


def ops_wrapper(name):
    assert isinstance(name, str)

    def fn(*args, **kwargs):
        return getattr(ops, name)(*args, **kwargs)

    return fn


def register_pointwise(
    aten_fn,
    name=None,
    broadcast=True,
    type_promotion_kind=ELEMENTWISE_TYPE_PROMOTION_KIND.DEFAULT,
    convert_input_to_bool=False,
    override_return_dtype=None,
    override_fn_when_input_bool=None,
    allow_alpha=False,
    use_libdevice_for_f64=False,
):
    """A pointwise function that maps ops.{name} to inputs"""
    name = name or aten_fn.__name__
    fn = ops_wrapper(name)
    if use_libdevice_for_f64:
        fn_libdevice = ops_wrapper("libdevice_" + name)
    if override_fn_when_input_bool is not None:
        override_fn_when_input_bool = ops_wrapper(override_fn_when_input_bool)

    fn = make_pointwise(
        fn,
        override_return_dtype=override_return_dtype,
        override_fn_when_input_bool=override_fn_when_input_bool,
        override_fn_when_cuda_float64=fn_libdevice if use_libdevice_for_f64 else None,
        allow_alpha=allow_alpha,
    )
    fn = register_lowering(
        aten_fn,
        broadcast=broadcast,
        type_promotion_kind=type_promotion_kind,
        convert_input_to_bool=convert_input_to_bool,
    )(fn)

    if hasattr(prims, name):
        register_lowering(
            getattr(prims, name),
            type_promotion_kind=None,
            convert_input_to_bool=convert_input_to_bool,
        )(fn)
    return fn


@register_lowering(aten.where, broadcast=False, type_promotion_kind=None)
def where(cond, a, b):
    def fn(*args):
        return ops.where(*args)

    if isinstance(a, (float, int)):
        a = constant_like(a)(b)
    if isinstance(b, (float, int)):
        b = constant_like(b)(a)

    args = [cond, a, b]
    dtype = get_promoted_dtype(
        args[1], args[2], type_promotion_kind=ELEMENTWISE_TYPE_PROMOTION_KIND.DEFAULT
    )
    indices = [i for i, x in enumerate(args) if isinstance(x, TensorBox)]
    for i, x in zip(indices, broadcast_tensors(*[args[i] for i in indices])):
        args[i] = x
    for i in range(len(args)):
        if isinstance(args[i], ir.Constant):
            args[i] = ExpandView.create(args[i], list(args[indices[0]].get_size()))
    return make_pointwise(fn, override_return_dtype=dtype)(
        args[0], to_dtype(args[1], dtype), to_dtype(args[2], dtype)
    )


@register_lowering(aten.broadcast_tensors, broadcast=False, type_promotion_kind=None)
def broadcast_tensors(*inputs):
    if len(inputs) == 1 and isinstance(inputs[0], (list, tuple)):
        return broadcast_tensors(*inputs[0])
    target = functools.reduce(
        broadcast_symbolic_shapes, [x.get_size() for x in inputs], ()
    )
    outputs = []
    for x in inputs:
        sizes = x.get_size()
        if len(sizes) != len(target) or any(
            ((a == 1 and b != 1) or (a != 1 and b == 1)) for a, b in zip(sizes, target)
        ):
            x = expand(x, target)
        outputs.append(x)
    return outputs


@register_lowering([aten.alias, aten.detach, aten.detach_, aten.lift, prims.view_of])
def nop(x):
    return x  # AOT autograd handles this for us


if hasattr(aten, "lift_fresh"):
    register_lowering(aten.lift_fresh)(nop)


@register_lowering(aten.squeeze, type_promotion_kind=None)
def squeeze(x, dim=None):
    assert isinstance(x, TensorBox)
    if dim is None:
        return TensorBox(SqueezeView.create(x.data))
    offset = len(x.get_size()) == 0
    dim = _validate_dim(x, dim, offset)
    new_shape = list(x.get_size())
    if len(new_shape) > 0:
        removed = new_shape.pop(dim)
        if V.graph.sizevars.maybe_guard_equals(removed, 1):
            return view(x, new_shape)

    # squeeze does nothing if the size isn't 1
    return x


@register_lowering([aten.squeeze_])
def squeeze_(x, dim=None):
    val = squeeze(x, dim)
    assert isinstance(x, TensorBox)
    assert isinstance(val, TensorBox)
    x.data = val.data
    return x


@register_lowering(aten.isinf)
def isinf(x):
    if is_integer_type(x):
        return full_like(x, False, dtype=torch.bool)
    fn = ops_wrapper("isinf")
    return make_pointwise(fn, override_return_dtype=torch.bool)(x)


@register_lowering(aten.isnan)
def isnan(x):
    if is_integer_type(x):
        return full_like(x, False, dtype=torch.bool)
    fn = ops_wrapper("isnan")
    return make_pointwise(fn, override_return_dtype=torch.bool)(x)


@register_lowering(aten.ceil)
def ceil(x):
    if is_integer_type(x):
        return x
    fn = ops_wrapper("ceil")
    return make_pointwise(fn)(x)


@register_lowering(aten.floor)
def floor(x):
    if is_integer_type(x):
        return x
    fn = ops_wrapper("floor")
    return make_pointwise(fn)(x)


@register_lowering(aten.round)
def round(x):
    if is_integer_type(x):
        return x
    fn = ops_wrapper("round")
    return make_pointwise(fn)(x)


@register_lowering(aten.trunc)
def trunc(x):
    if is_integer_type(x):
        return x
    fn = ops_wrapper("trunc")
    return make_pointwise(fn)(x)


@register_lowering(aten.expand, type_promotion_kind=None)
def expand(x, sizes):
    if isinstance(x, ir.BaseConstant):
        return ExpandView.create(x, tuple(sizes))
    assert isinstance(x, TensorBox)
    assert isinstance(sizes, (list, tuple))
    if tuple(x.get_size()) == tuple(sizes):
        return x

    x_size_product = sympy_product(x.get_size())
    try:
        if x_size_product > 0:
            x.mark_reuse(
                V.graph.sizevars.size_hint(sympy_product(sizes) / x_size_product)
            )
    except TypeError:
        # Certain sympy products cannot be compared, fails with
        # cannot determine truth value of Relational
        pass
    return TensorBox(ExpandView.create(x.data, tuple(sizes)))


@register_lowering(prims.broadcast_in_dim, type_promotion_kind=None)
def broadcast_in_dim(a, shape, broadcast_dimensions):
    s = list(shape)
    for broadcast_dimension in broadcast_dimensions:
        s[broadcast_dimension] = -1

    v = a
    for idx, x in enumerate(s):
        if x != -1:
            v = unsqueeze(v, idx)

    return expand(v, shape)


@register_lowering(aten.expand_as, type_promotion_kind=None)
def expand_as(x, y):
    return expand(x, y.get_size())


@register_lowering(aten.repeat)
def repeat(x, repeats):
    old_size = list(x.get_size())
    if len(repeats) > len(old_size):
        old_size = [sympy.Integer(1)] * (len(repeats) - len(old_size)) + old_size
        x = view(x, list(old_size))
    assert len(repeats) == len(x.get_size())

    new_size = list(x.get_size())

    for i in range(len(repeats)):
        assert repeats[i] != 0
        if repeats[i] != 1:
            new_size[i] = new_size[i] * repeats[i]

    if all((a == 1 or b == 1) for a, b in zip(repeats, old_size)):
        return expand(x, new_size)

    def inner_fn(index):
        assert len(index) == len(repeats)
        index = list(index)
        for i in range(len(repeats)):
            if repeats[i] != 1:
                if old_size[i] == 1:
                    index[i] = sympy.Integer(0)
                else:
                    index[i] = ir.ModularIndexing(index[i], 1, old_size[i])
        return x_loader(index)

    old_size_product = sympy_product(old_size)
    try:
        if old_size_product > 0:
            x.mark_reuse(
                V.graph.sizevars.size_hint(sympy_product(new_size) / old_size_product)
            )
    except TypeError:
        # Certain sympy products cannot be compared, fails with
        # cannot determine truth value of Relational
        pass

    x_loader = x.make_loader()
    return Pointwise.create(
        device=x.get_device(),
        dtype=x.get_dtype(),
        inner_fn=inner_fn,
        ranges=list(new_size),
    )


@register_lowering(aten._unsafe_view, type_promotion_kind=None)
@register_lowering(aten.view, type_promotion_kind=None)
@register_lowering(aten.reshape, type_promotion_kind=None)
def view(x, sizes):
    assert isinstance(x, TensorBox)
    assert isinstance(sizes, (list, tuple))
    return TensorBox(View.create(x.data, sizes))


@register_lowering(aten.permute, type_promotion_kind=None)
def permute(x, dims):
    assert isinstance(x, TensorBox)
    assert isinstance(dims, (list, tuple))
    return TensorBox(PermuteView.create(x.data, tuple(dims)))


@register_lowering(aten.slice, type_promotion_kind=None)
def slice_(x, dim=0, start=0, end=2**63, step=1):
    assert isinstance(x, TensorBox)
    dim = _validate_dim(x, dim, 0)
    return TensorBox(ir.SliceView.create(x.data, dim, start, end, step))


@register_lowering(aten.roll, type_promotion_kind=None)
def roll(a, shifts, dims=tuple()):
    """
    This is based on torch._refs.roll(), but uses ir.ModularIndexing().

    We can't use the ref here because it is based on multiple calls to
    torch.cat() that this will result in terrible code.
    """
    # ATen specifies int[1] type for shifts and dims which expands integers to tuples of length 1
    if not isinstance(shifts, Iterable):
        shifts = (shifts,)
    if not isinstance(dims, Iterable):
        dims = (dims,)
    dims = [_validate_dim(a, d) for d in dims]

    if sympy_product(a.get_size()) == 0:
        return clone(a)

    len_shifts = len(shifts)
    len_dims = len(dims)
    if len_shifts != 1 or len_dims != 1:
        if len_shifts == 0:
            raise RuntimeError("`shifts` required")
        # Takes care of the case when dims is not specified (default)
        # By default, the tensor is flattened before shifting, after which the original shape is restored
        if len_dims == 0 and len_shifts == 1:
            flat = view(a, [sympy_product(a.get_size())])
            rolled = roll(flat, shifts, 0)
            return view(rolled, list(a.get_size()))
        if len_shifts != len_dims:
            raise RuntimeError(
                f"shifts and dimensions must align. shifts: {len_shifts}, dims: {len_dims}"
            )
        tail_shifts = shifts[1:]
        tail_dims = dims[1:]
        first_dim_rolled = roll(a, shifts[0], dims[0])
        return roll(first_dim_rolled, tail_shifts, tail_dims)

    (dim,) = dims
    size = V.graph.sizevars.guard_static_shape(a.get_size()[dim])
    start = (size - shifts[0]) % size
    a_loader = a.make_loader()

    def fn(index):
        index = list(index)
        index[dim] = ir.ModularIndexing(
            index[dim] + start, sympy.Integer(1), sympy.expand(size)
        )
        return a_loader(index)

    return Pointwise.create(
        device=a.get_device(),
        dtype=a.get_dtype(),
        inner_fn=fn,
        ranges=a.get_size(),
    )


@register_lowering(aten.as_strided, type_promotion_kind=None)
def as_strided(x, size, stride, storage_offset=None):
    if isinstance(x, TensorBox) and isinstance(x.data, ir.BaseView):
        # as_strided ignores views
        x = x.data.unwrap_view()
    x.realize()
    if not ir.is_contiguous_storage_and_layout(x):
        raise NotImplementedError(f"unrealized as_strided({x}, ...)")
    storage, old_layout = ir.as_contiguous_storage_and_layout(x)
    new_layout = ir.FixedLayout(
        old_layout.device,
        old_layout.dtype,
        [sympy.expand(s) for s in size],
        [sympy.expand(s) for s in stride],
        sympy.expand(storage_offset or 0),
    )
    return TensorBox(ir.ReinterpretView(storage, new_layout))


@register_lowering(aten.as_strided_)
def as_strided_(x, size, stride, storage_offset=None):
    assert isinstance(x, TensorBox)
    x.data = as_strided(x, size, stride, storage_offset).data
    return x


@register_lowering(aten.cat)
def cat(inputs, dim=0):
    if len(inputs) == 1:
        return inputs[0]

    dim = _validate_dim(inputs[0], dim, 0)
    dtype = get_promoted_dtype(
        *inputs, type_promotion_kind=ELEMENTWISE_TYPE_PROMOTION_KIND.DEFAULT
    )
    inputs = [to_dtype(inp, dtype) for inp in inputs]
    return TensorBox(ir.ConcatKernel.create(inputs, dim))


@register_lowering(aten.select, type_promotion_kind=None)
def select(x, dim, idx):
    idx = View.handle_negative_index(idx, x.get_size()[dim])
    return squeeze(slice_(x, dim, idx, idx + 1), dim)


@register_lowering(aten.split, type_promotion_kind=None)
def split(x, sizes, dim=0):
    dim = _validate_dim(x, dim, 0)
    x_size = V.graph.sizevars.guard_static_shape(x.get_size()[dim])
    if isinstance(sizes, int):
        sizes = [sizes] * ((x_size + sizes - 1) // sizes)
    result = []
    start = 0
    for size in sizes:
        end = start + size
        result.append(slice_(x, dim, start, end))
        start = end
    return result


@register_lowering(aten.split_with_sizes, type_promotion_kind=None)
def split_with_sizes(x, sizes, dim=0):
    return split(x, sizes, dim)


@register_lowering(aten.unbind, type_promotion_kind=None)
def unbind(x, dim=0):
    dim = _validate_dim(x, dim, 0)
    x_size = V.graph.sizevars.guard_static_shape(x.get_size()[dim])
    result = []
    for i in range(x_size):
        result.append(select(x, dim, i))
    return result


@register_lowering(aten.unsqueeze, type_promotion_kind=None)
def unsqueeze(x, dim):
    dim = _validate_dim(x, dim, 1)
    new_shape = list(x.get_size())
    new_shape.insert(dim, sympy.Integer(1))
    return view(x, new_shape)


@register_lowering(aten.unsqueeze_, type_promotion_kind=None)
def unsqueeze_(x, dim):
    val = unsqueeze(x, dim)
    assert isinstance(x, TensorBox)
    assert isinstance(val, TensorBox)
    x.data = val.data
    return x


def _validate_dim(x, dim, offset=0):
    assert isinstance(dim, int)
    ndim = len(x.get_size())
    if dim < 0:
        dim += ndim + offset
    assert 0 <= dim < ndim + offset
    return dim


@register_lowering(aten.glu)
def glu(x, dim=-1):
    dim = _validate_dim(x, dim, 0)
    new_len = V.graph.sizevars.guard_static_shape(x.get_size()[dim]) // 2
    a = slice_(x, dim, 0, new_len)
    b = slice_(x, dim, new_len, new_len * 2)
    return mul(a, sigmoid(b))


@register_lowering(aten.mm)
def mm(a: TensorBox, b: TensorBox):
    return TensorBox.create(ir.MatrixMultiply.create(a, b))


@register_lowering(aten.addmm)
def addmm(inp: TensorBox, a: TensorBox, b: TensorBox, beta=1, alpha=1):
    return TensorBox.create(ir.MatrixMultiplyAdd.create(inp, a, b, beta, alpha))


@register_lowering(aten.bmm)
def bmm(a: TensorBox, b: TensorBox):
    return TensorBox.create(ir.BatchMatrixMultiply.create(a, b))


def register_onednn_fusion_ops():
    if torch._C.has_mkldnn:

        @register_lowering(torch.ops.mkldnn._convolution_pointwise)
        def convolution_unary(
            x: TensorBox,
            weight: TensorBox,
            bias: TensorBox,
            padding,
            stride,
            dilation,
            groups,
            attr,
            scalars,
            algorithm,
        ):
            return TensorBox.create(
                ir.ConvolutionUnary.create(
                    x,
                    weight,
                    bias,
                    padding,
                    stride,
                    dilation,
                    groups,
                    attr,
                    scalars,
                    algorithm,
                )
            )

        @register_lowering(torch.ops.mkldnn._convolution_pointwise.binary)
        def convolution_binary(
            x: TensorBox,
            other: TensorBox,
            weight: TensorBox,
            bias: TensorBox,
            padding,
            stride,
            dilation,
            groups,
            binary_attr,
            binary_alpha,
            unary_attr,
            unary_scalars,
            unary_algorithm,
        ):
            return TensorBox.create(
                ir.ConvolutionBinary.create(
                    x,
                    other,
                    weight,
                    bias,
                    padding,
                    stride,
                    dilation,
                    groups,
                    binary_attr,
                    binary_alpha,
                    unary_attr,
                    unary_scalars,
                    unary_algorithm,
                )
            )

        @register_lowering(torch.ops.mkldnn._convolution_pointwise_.binary)
        def convolution_binary_inplace(
            x: TensorBox,
            other: TensorBox,
            weight: TensorBox,
            bias: TensorBox,
            padding,
            stride,
            dilation,
            groups,
            binary_attr,
            binary_alpha,
            unary_attr,
            unary_scalars,
            unary_algorithm,
        ):
            return TensorBox.create(
                ir.ConvolutionBinaryInplace.create(
                    x,
                    other,
                    weight,
                    bias,
                    padding,
                    stride,
                    dilation,
                    groups,
                    binary_attr,
                    binary_alpha,
                    unary_attr,
                    unary_scalars,
                    unary_algorithm,
                )
            )

        @register_lowering(torch.ops.mkldnn._linear_pointwise)
        def linear_unary(
            x: TensorBox, w: TensorBox, b: TensorBox, attr, scalars, algorithm
        ):
            return TensorBox.create(
                ir.LinearUnary.create(x, w, b, attr, scalars, algorithm)
            )

        @register_lowering(torch.ops.mkldnn._linear_pointwise.binary)
        def linear_binary(x: TensorBox, y: TensorBox, w: TensorBox, b: TensorBox, attr):
            return TensorBox.create(ir.LinearBinary.create(x, y, w, b, attr))

    else:
        pass


register_onednn_fusion_ops()


def fallback_handler(kernel):
    fallbacks.add(kernel)

    def handler(*args, **kwargs):
        return pytree.tree_map(
            TensorBox.create, ir.FallbackKernel.create(kernel, *args, **kwargs)
        )

    return handler


def make_fallback(kernel, layout_constraint=None):
    assert (
        kernel not in decompositions
    ), f"both a fallback and a decomp for same kernel: {kernel}"
    if get_decompositions([kernel]) and kernel is not aten.cumsum:
        log.warning(
            f"make_fallback({kernel}): a decomposition exists, we should switch to it"
        )

    add_needs_realized_inputs(kernel)
    if layout_constraint is not None:
        add_layout_constraint(kernel, layout_constraint)
    return register_lowering(kernel, type_promotion_kind=None)(fallback_handler(kernel))


@register_lowering(aten.native_dropout, type_promotion_kind=None)
def native_dropout(x, p, train):
    assert (
        config.fallback_random
    ), "this should be handled in decomps unless config.fallback_random"
    if train:
        return pytree.tree_map(
            TensorBox.create, ir.FallbackKernel.create(aten.native_dropout, x, p, train)
        )

    return x, ones_like(x, dtype=torch.bool)


@register_lowering(aten.bernoulli_, type_promotion_kind=None)
def bernoulli_(x, *args):
    assert (
        config.fallback_random
    ), "this should be handled in decomps unless config.fallback_random"
    x.realize()
    V.graph.realize_users_of(x.get_name())
    ir.InplaceBernoulliFallback(x, *args)
    return x


# This shouldn't be called in general
@register_lowering(aten._foobar)
def _foobar(_):
    raise AssertionError()


@functools.lru_cache(1)
def _warn_triton_random(salt):
    log.warning("using triton random, expect difference from eager")


def warn_triton_random():
    # only warn once per graph
    _warn_triton_random(V.graph.creation_time)


def make_rand(fn_name):
    def rand_or_randn(
        *size,
        dtype=None,
        layout=0,
        device=None,
        pin_memory=False,
        memory_format=None,
    ):
        warn_triton_random()
        assert not pin_memory
        assert layout in (0, torch.strided)
        assert memory_format in (None, torch.contiguous_format)
        device = decode_device(device)
        dtype = dtype or torch.get_default_dtype()
        if len(size) == 1 and isinstance(size[0], (list, tuple, torch.Size)):
            size = tuple(size[0])
        size = [sympy.expand(s) for s in size]
        offset = V.graph.increment_randomness_offset(sympy_product(size))

        random_pos = ir.FixedLayout(
            device,
            dtype,
            size,
            ir.FlexibleLayout.contiguous_strides(size),
            offset=offset,
        ).make_indexer()

        seed_buffer = V.graph.random_seed_buffer(device).make_loader()

        def inner_fn(index):
            seed = seed_buffer([])
            # change seed so that we don't collide with philox_rand_like()
            # TODO(jansel): migrate everything to philox_rand_like()
            seed = ops.bitwise_xor(seed, ops.constant(0xFFFF, torch.int32))
            return getattr(ops, fn_name)(
                seed,
                ops.index_expr(random_pos(index), torch.int32),
                dtype,
            )

        return Pointwise.create(
            device=device,
            dtype=dtype,
            inner_fn=inner_fn,
            ranges=list(size),
        )

    return rand_or_randn


fallback_rand = fallback_handler(aten.rand)
fallback_randn = fallback_handler(aten.randn)
fast_rand = make_rand("rand")
fast_randn = make_rand("randn")


@register_lowering([aten.rand, torch.rand])
def rand(*args, **kwargs):
    if config.fallback_random:
        return fallback_rand(*args, **kwargs)
    else:
        return fast_rand(*args, **kwargs)


@register_lowering([aten.randn, torch.randn])
def randn(*args, **kwargs):
    if config.fallback_random:
        return fallback_randn(*args, **kwargs)
    else:
        return fast_randn(*args, **kwargs)


@register_lowering(overrides.philox_seed_like._overloadpacket)
def philox_seed_like(x):
    warn_triton_random()
    return V.graph.random_seed_buffer(x.get_device())


@register_lowering(overrides.philox_rand_like._overloadpacket, type_promotion_kind=None)
def philox_rand_like(x, seed, offset):
    device = x.get_device()
    dtype = x.get_dtype()
    size = x.get_size()
    random_pos = ir.FixedLayout(
        device,
        dtype,
        size,
        ir.FlexibleLayout.contiguous_strides(size),
        offset=sympy.expand(offset),
    ).make_indexer()
    seed_loader = seed.make_loader()

    def inner_fn(index):
        return ops.rand(
            seed_loader([]),
            ops.index_expr(random_pos(index), torch.int32),
            dtype,
        )

    return Pointwise.create(
        device=device,
        dtype=dtype,
        inner_fn=inner_fn,
        ranges=list(size),
    )


def require_dense(_, *args, **kwargs):
    args, kwargs = pytree.tree_map_only(
        ir.IRNode, lambda t: ir.ExternKernel.require_stride1(t), (args, kwargs)
    )
    return args, kwargs


def require_contiguous(_, *args, **kwargs):
    args, kwargs = pytree.tree_map_only(
        ir.IRNode, lambda t: ir.ExternKernel.require_contiguous(t), (args, kwargs)
    )
    return args, kwargs


if has_torchvision_roi_align():
    make_fallback(torch.ops.torchvision.roi_align)


def constrain_to_fx_strides(fx_node, *args, **kwargs):
    def apply_constraint(arg, fx_arg):
        if isinstance(arg, ir.IRNode):
            stride_order = ir.get_stride_order(fx_arg.meta["val"].stride())
            return ir.ExternKernel.require_stride_order(arg, stride_order)
        return arg

    args = [apply_constraint(arg, fx_arg) for arg, fx_arg in zip(args, fx_node.args)]
    kwargs = {k: apply_constraint(v, fx_node.kwargs[k]) for k, v in kwargs.items()}
    return args, kwargs


# TODO(jansel): we should implement decomps or lowerings for these
# https://github.com/pytorch/torchdynamo/issues/327
make_fallback(aten._adaptive_avg_pool2d_backward, require_dense)
make_fallback(aten.convolution_backward, constrain_to_fx_strides)
make_fallback(aten._cudnn_rnn, require_dense)
make_fallback(aten._cudnn_rnn_backward, require_contiguous)
make_fallback(aten.cumsum, require_dense)
make_fallback(aten._embedding_bag, require_contiguous)
make_fallback(aten._embedding_bag_forward_only, require_contiguous)
make_fallback(aten._fused_moving_avg_obs_fq_helper)
make_fallback(aten._fused_moving_avg_obs_fq_helper_functional)
make_fallback(aten.grid_sampler_2d_backward, require_dense)
make_fallback(aten.randperm)
make_fallback(aten.sort)
make_fallback(aten.sort.stable)
make_fallback(aten._sparse_coo_tensor_with_dims_and_tensors)
make_fallback(aten._thnn_fused_lstm_cell, require_dense)
make_fallback(aten.topk)
make_fallback(aten.upsample_bicubic2d_backward, require_contiguous)
make_fallback(aten.upsample_bilinear2d_backward, require_dense)


add_layout_constraint(aten.convolution, constrain_to_fx_strides)


@register_lowering(aten.convolution)
def convolution(
    x: TensorBox,
    weight: TensorBox,
    bias: TensorBox,
    stride: List[int],
    padding: List[int],
    dilation: List[int],
    transposed: bool,
    output_padding: List[int],
    groups: int,
):
    is_cpu = all(
        input.get_device().type == "cpu"
        for input in (x, weight, bias)
        if input is not None
    )
    result = TensorBox.create(
        ir.Convolution.create(
            x,
            weight,
            bias if is_cpu else None,  # For cpu path, bias can always be fused
            stride,
            padding,
            dilation,
            transposed,
            output_padding,
            groups,
        )
    )
    if not is_cpu and bias is not None:
        kernel_dims = len(weight.get_size()) - 2
        out_chan = result.get_size()[-1 - kernel_dims]
        bias = view(bias, [out_chan] + kernel_dims * [1])
        result = add(result, bias)
    return result


@register_lowering(aten._convolution)
def _convolution(
    x,
    weight,
    bias,
    stride,
    padding,
    dilation,
    transposed,
    output_padding,
    groups,
    benchmark,
    deterministic,
    cudnn_enabled,
    allow_tf32,
):
    return convolution(
        x, weight, bias, stride, padding, dilation, transposed, output_padding, groups
    )


@register_lowering(aten.clone)
def clone(x, *, memory_format=0):
    # TODO(jansel): memory format
    return Pointwise.create(
        device=x.get_device(),
        dtype=x.get_dtype(),
        inner_fn=x.make_loader(),
        ranges=list(x.get_size()),
    )


if hasattr(aten, "lift_fresh_copy"):
    register_lowering(aten.lift_fresh_copy)(clone)


fallback_arange = fallback_handler(aten.arange)


@register_lowering([torch.arange, aten.arange])
def arange(
    start,
    end=None,
    step=1,
    *,
    dtype=None,
    device=None,
    layout=torch.strided,
    pin_memory=False,
):
    assert layout == torch.strided
    assert not pin_memory
    if end is None:
        end = start
        start = 0

    if isinstance(start, float) and int(start) == start:
        start = int(start)
    if isinstance(end, float) and int(end) == end:
        end = int(end)
    if isinstance(step, float) and int(step) == step:
        step = int(step)

    # Triton kernel doesn't support float arange yet, fallback to aten.arange
    if not (isinstance(start, int) and isinstance(end, int) and isinstance(step, int)):
        return fallback_arange(
            start,
            end,
            step,
            dtype=dtype,
            device=device,
            layout=layout,
            pin_memory=pin_memory,
        )

    dtype = dtype or torch.int64
    length = ceildiv((end - start), step)
    start = sympy.Integer(start)
    step = sympy.Integer(step)

    return Pointwise.create(
        device=decode_device(device),
        dtype=dtype,
        inner_fn=lambda index: ops.index_expr(step * index[0] + start, dtype),
        ranges=[sympy.Integer(length)],
    )


@register_lowering([torch.linspace, aten.linspace])
def linspace(start, end, steps, *, dtype=None, device=None, pin_memory=False):
    assert not pin_memory
    dtype = dtype or torch.get_default_dtype()

    step_size = (end - start) / (steps - 1)

    def inner_fn(index):
        return ops.add(
            ops.mul(ops.constant(step_size, dtype), ops.index_expr(index[0], dtype)),
            ops.constant(start, dtype),
        )

    return Pointwise.create(
        device=decode_device(device),
        dtype=dtype,
        inner_fn=inner_fn,
        ranges=[sympy.Integer(steps)],
    )


@register_lowering(aten.triu)
def triu(x, diagonal=0):
    x_loader = x.make_loader()
    dtype = x.get_dtype()

    def inner_fn(index):
        *_, i, j = index
        return ops.where(
            ops.ge(
                ops.index_expr(j - i - diagonal, torch.int32),
                ops.constant(0, torch.int32),
            ),
            x_loader(index),
            ops.constant(0, dtype),
        )

    return Pointwise.create(
        device=x.get_device(),
        dtype=dtype,
        inner_fn=inner_fn,
        ranges=list(x.get_size()),
    )


@register_lowering(aten.select_scatter, type_promotion_kind=None)
def select_scatter(x, src, dim: int, index: int):
    assert x.get_dtype() == src.get_dtype()
    x_loader = x.make_loader()
    dim = _validate_dim(x, dim, 0)
    if index < 0:
        index = index + x.get_size()[dim]
    V.graph.sizevars.guard_leq(0, index)
    V.graph.sizevars.guard_lt(index, x.get_size()[dim])
    src = expand(unsqueeze(src, dim), x.get_size())
    src_loader = src.make_loader()

    def inner_fn(idx):
        return ops.where(
            ops.eq(
                ops.index_expr(idx[dim], torch.int32),
                ops.index_expr(index, torch.int32),
            ),
            src_loader(idx),
            x_loader(idx),
        )

    return Pointwise.create(
        device=x.get_device(),
        dtype=x.get_dtype(),
        inner_fn=inner_fn,
        ranges=list(x.get_size()),
    )


@register_lowering(aten.slice_scatter, type_promotion_kind=None)
def slice_scatter(x, src, dim=0, start=None, end=None, step=1):
    assert x.get_dtype() == src.get_dtype()
    x_loader = x.make_loader()
    dim = _validate_dim(x, dim, 0)
    dim_size = x.get_size()[dim]
    if start is not None and start < 0:
        start = start + dim_size
    if end is not None and end < 0:
        end = end + dim_size
    if start is None:
        start = 0
    if end is None or V.graph.sizevars.maybe_guard_leq(x.get_size()[dim], end):
        end = dim_size

    src_size = list(x.get_size())
    src_size[dim] = ir.IndexingDiv(sympy.expand(end - start), sympy.expand(step))
    src = expand(src, src_size)
    src_loader = src.make_loader()

    def inner_fn(idx):
        if start == 0 and end == dim_size and step == 1:
            # selecting every element is the same as just src.clone()
            return src_loader(idx)

        idx_dim = ops.index_expr(idx[dim], torch.int32)
        src_idx = list(idx)
        src_idx[dim] = ir.IndexingDiv(idx[dim] - start, step)

        mask = []
        if start != 0:
            mask.append(
                ops.ge(
                    idx_dim,
                    ops.index_expr(sympy.expand(start), torch.int32),
                )
            )
        if end != dim_size:
            mask.append(
                ops.lt(
                    idx_dim,
                    ops.index_expr(sympy.expand(end), torch.int32),
                )
            )
        if step != 1:
            mask.append(
                ops.eq(
                    ops.index_expr(
                        ir.ModularIndexing(idx[dim] - start, 1, step), torch.int32
                    ),
                    ops.constant(0, torch.int32),
                )
            )
        assert mask
        mask = functools.reduce(ops.and_, mask)
        src_val = ops.masked(
            mask,
            lambda: src_loader(src_idx),
            0 if is_integer_type(x) else 0.0,
        )
        return ops.where(
            mask,
            src_val,
            x_loader(idx),
        )

    return Pointwise.create(
        device=x.get_device(),
        dtype=x.get_dtype(),
        inner_fn=inner_fn,
        ranges=list(x.get_size()),
    )


def _unwrap(x):
    if isinstance(x, (list, tuple)) and len(x) > 0:
        return _unwrap(x[0])
    return x


@register_lowering([torch.tensor, aten.scalar_tensor])
def tensor(data, *, dtype=None, device=None, layout=None, pin_memory=False):
    assert layout in (None, torch.strided)
    assert pin_memory is False
    if isinstance(_unwrap(data), int):
        dtype = dtype or torch.int64
    else:
        dtype = dtype or torch.get_default_dtype()

    if isinstance(data, (float, int)):
        ranges = []

        def inner_fn(index):
            return ops.constant(data, dtype)

    elif len(data) == 0 or isinstance(data[0], (float, int)) and len(data) <= 8:
        # inline small tensors
        ranges = [sympy.Integer(len(data))]

        def inner_fn(index):
            def binary_search(start, end):
                assert start < end
                if end - start == 1:
                    return ops.constant(data[start], dtype)
                mid = (end - start) // 2 + start
                return ops.where(
                    ops.lt(
                        ops.index_expr(index[0], torch.int64),
                        ops.constant(mid, torch.int64),
                    ),
                    binary_search(start, mid),
                    binary_search(mid, end),
                )

            if len(data) == 0:
                return ops.constant(0, dtype)
            return binary_search(0, len(data))

    else:
        return V.graph.add_tensor_constant(
            torch.tensor(data, dtype=dtype, device=device)
        )

    return Pointwise.create(
        device=decode_device(device),
        dtype=dtype,
        inner_fn=inner_fn,
        ranges=ranges,
    )


@register_lowering(torch.as_tensor)
def as_tensor(data, dtype=None, device=None):
    if isinstance(data, TensorBox):
        if dtype is not None:
            data = to(data, dtype)
        if device is not None:
            data = to(data, device)
        return data
    return tensor(data, dtype=dtype, device=device)


@register_lowering(torch.LongTensor)
def long_tensor(data):
    return tensor(data, dtype=torch.int64)


@register_lowering(aten._local_scalar_dense)
def _local_scalar_dense(data):
    return ir.DynamicScalar()


def _full(fill_value, device, dtype, size):
    value = fill_value
    if not isinstance(fill_value, (int, float)) and hasattr(value, "value"):
        value = value.value
    if isinstance(value, (int, float)):

        def inner_fn(index):
            return ops.constant(value, dtype)

    else:
        assert len(value.get_size()) == 0
        value_loader = value.make_loader()

        def inner_fn(index):
            return value_loader([])

    return Pointwise.create(
        device=device,
        dtype=dtype,
        inner_fn=inner_fn,
        ranges=list(size),
    )


@register_lowering(aten.full_like, type_promotion_kind=None)
def full_like(x, fill_value, **kwargs):
    return create_tensor_like(tensor_constructor(fill_value))(x, **kwargs)


def tensor_constructor(fill_value):
    # torch.zeros, torch.ones, etc
    def inner(
        *size,
        names=None,
        dtype=None,
        device=None,
        layout=0,
        pin_memory=False,
        memory_format=None,
    ):
        assert names is None
        assert not pin_memory
        assert layout in (0, torch.strided)
        assert memory_format in (None, torch.contiguous_format)
        device = decode_device(device)
        dtype = dtype or torch.get_default_dtype()
        if len(size) == 1 and isinstance(size[0], (list, tuple, torch.Size)):
            size = tuple(size[0])
        size = [sympy.expand(s) for s in size]
        return _full(fill_value, device, dtype, size)

    return inner


empty = register_lowering([torch.empty, aten.empty])(tensor_constructor(0))
zeros = register_lowering([torch.zeros, aten.zeros])(tensor_constructor(0))
ones = register_lowering([torch.ones, aten.ones])(tensor_constructor(1))


def create_tensor_like(creation_fn):
    """
    Shim to convert X_like(...) into X(...).  For example zeros_like() into zeros().
    """

    def _constant_like(
        x, *, dtype=None, device=None, layout=0, pin_memory=False, memory_format=None
    ):
        assert not pin_memory
        assert layout in (0, torch.strided)
        if dtype is None:
            dtype = x.get_dtype()
        else:
            dtype = decode_dtype(dtype)
        device = device or x.get_device()
        size = list(x.get_size())
        return creation_fn(
            size, dtype=dtype, device=device, layout=layout, pin_memory=pin_memory
        )

    return _constant_like


def constant_like(fill_value):
    return create_tensor_like(tensor_constructor(fill_value))


empty_like = register_lowering(aten.empty_like)(create_tensor_like(empty))
zeros_like = register_lowering(aten.zeros_like)(create_tensor_like(zeros))
ones_like = register_lowering(aten.ones_like)(create_tensor_like(ones))
if not config.fallback_random:
    rand_like = register_lowering(aten.rand_like)(create_tensor_like(rand))

register_lowering(aten.zero)(zeros_like)


def new_constant(fill_value):
    def _new_constant(
        x, size, *, dtype=None, layout=None, device=None, pin_memory=None
    ):
        assert isinstance(size, (list, type))
        assert not pin_memory
        assert not layout or layout == torch.strided
        dtype = decode_dtype(dtype) or x.get_dtype()
        device = device or x.get_device()
        size = [sympy.Integer(s) for s in size]
        return _full(fill_value, device, dtype, size)

    return _new_constant


register_lowering(aten.new_empty)(new_constant(0))
register_lowering(aten.new_zeros)(new_constant(0))
register_lowering(aten.new_ones)(new_constant(1))


@register_lowering(aten.empty_strided)
def empty_strided(
    size, stride, *, dtype=None, layout=None, device=None, pin_memory=None
):
    assert isinstance(size, (list, type))
    assert isinstance(stride, (list, type))
    assert not pin_memory
    assert not layout or layout == torch.strided
    dtype = decode_dtype(dtype) or torch.get_default_dtype()
    device = device or torch.tensor(0.0).device
    pointwise = _full(fill_value=0, device=device, dtype=dtype, size=size)
    if tuple(ir.FlexibleLayout.contiguous_strides(size)) == tuple(stride):
        # fast path, no need to realize it
        return pointwise
    pointwise.realize()
    buffer = pointwise.data.data
    assert isinstance(buffer, ir.ComputedBuffer)
    buffer.layout = ir.FixedLayout(
        device=device,
        dtype=dtype,
        size=[sympy.expand(s) for s in size],
        stride=[sympy.expand(s) for s in stride],
    )
    return pointwise


@register_lowering(aten.new_empty_strided)
def new_empty_strided(
    x, size, stride, *, dtype=None, layout=None, device=None, pin_memory=None
):
    if dtype is None:
        dtype = x.get_dtype()
    if device is None:
        device = x.get_device()
    return empty_strided(
        size, stride, dtype=dtype, layout=layout, device=device, pin_memory=pin_memory
    )


@register_lowering([torch.full, aten.full])
def full(size, fill_value, **kwargs):
    return tensor_constructor(fill_value)(size, **kwargs)


@register_lowering(aten.gather, type_promotion_kind=None)
def gather(x, dim, index):
    assert isinstance(x, TensorBox)
    assert index.get_dtype() == torch.int64
    offset = len(x.get_size()) == 0
    dim = _validate_dim(x, dim, offset)

    x_loader = x.make_loader()
    index_loader = index.make_loader()

    def fn(idx):
        idx = list(idx)
        if len(idx) != 0:
            idx[dim] = ops.indirect_indexing(index_loader(idx))
        return x_loader(idx)

    return Pointwise.create(
        device=x.get_device(),
        dtype=x.get_dtype(),
        inner_fn=fn,
        ranges=index.get_size(),
    )


@register_lowering(aten.embedding, type_promotion_kind=None)
def embedding(weight, indices, padding_idx=-1, scale_grad_by_freq=False, sparse=False):
    assert not sparse
    assert isinstance(weight, TensorBox)
    assert isinstance(indices, TensorBox)
    assert "int" in str(indices.get_dtype())

    weight_loader = weight.make_loader()
    indices_loader = indices.make_loader()
    indices_ndim = len(indices.get_size())
    new_size = [*indices.get_size(), *weight.get_size()[1:]]

    def fn(idx):
        assert len(idx) == len(new_size), f"{idx} != {new_size}"
        var_index = indices_loader(idx[:indices_ndim])
        weight_idx = [ops.indirect_indexing(var_index)] + [*idx[indices_ndim:]]
        return weight_loader(weight_idx)

    return Pointwise.create(
        device=weight.get_device(),
        dtype=weight.get_dtype(),
        inner_fn=fn,
        ranges=new_size,
    )


def check_and_broadcast_indices(indices):
    assert all(
        i.get_dtype() in (torch.int64, torch.int32, torch.bool, torch.uint8)
        for i in indices
        if i is not None
    ), f"indices must be int64, byte or bool. Got {[i.get_dtype() for i in indices if i is not None]}"
    assert all(
        [i.get_dtype() in (torch.int32, torch.int64) for i in indices if i is not None]
    ), "bool indices are not supported yet"
    valid_idxs = [i for i, x in enumerate(indices) if isinstance(x, TensorBox)]
    assert len(valid_idxs) > 0, "requires at least 1 non-None index"
    new_indices = [None] * len(indices)
    for i, x in zip(valid_idxs, broadcast_tensors(*[indices[i] for i in valid_idxs])):
        new_indices[i] = x
        output_dim = len(x.get_size())
    start_offset = 0
    # only support None at start or end for now
    tmp = list(new_indices)
    while tmp and tmp[-1] is None:
        tmp.pop()
    while tmp and tmp[0] is None:
        tmp.pop(0)
        start_offset += 1
    assert all((i is not None) for i in tmp)
    end_offset = output_dim + start_offset

    return new_indices, start_offset, end_offset


@register_lowering(aten.index, type_promotion_kind=None)
def index(x, indices):
    assert isinstance(indices, (list, tuple))
    x_loader = x.make_loader()
    indices, start_offset, end_offset = check_and_broadcast_indices(indices)
    indices_sizes = [i.get_size() for i in indices if i is not None]
    indices_loaders = [i.make_loader() for i in indices if i is not None]
    # no guards on output size, all the guards are set in broadcast_tensors
    output_size = list(indices_sizes[0])

    x_size = x.get_size()
    output_size = [
        *x_size[:start_offset],
        *output_size,
        *x_size[start_offset + len(indices_loaders) :],
    ]

    def fn(idx):
        assert len(idx) == len(output_size)
        new_index = [
            ops.indirect_indexing(loader(idx[start_offset:end_offset]))
            for loader in indices_loaders
        ]
        new_index = [*idx[:start_offset], *new_index, *idx[end_offset:]]
        return x_loader(new_index)

    return Pointwise.create(
        device=x.get_device(),
        dtype=x.get_dtype(),
        inner_fn=fn,
        ranges=output_size,
    )


# This is moved from decomposition to lowering because this decomp introduced
# mutation in the graph, which is bad for Aot Autograd. Aot Autograd runs dead
# code elimination and common subexpression elimination optimizations, which
# assume graphs to be side-effect free. More details at
# https://github.com/pytorch/torchdynamo/issues/1235.
# Moving such reinplacing type of decomps to lowering ensures that AotAutograd
# gets good graphs.
@register_lowering([aten.index_put])
def index_put(x, indices, values, accumulate=False):
    return index_put_(clone(x), indices, values, accumulate)


def index_put_as_masked_fill(self, indices, value, accumulate):
    if value.get_device() != self.get_device():
        value = to_device(value, self.get_device())
    if accumulate:
        value = add(self, value)
    return mutate_to(self, where(indices[0], value, self))


def index_put_fallback(self, indices, values, accumulate):
    ir.IndexPutFallback(self, indices, values, accumulate)
    return self


@register_lowering(aten.index_put_, type_promotion_kind=None)
def index_put_(self, indices, values, accumulate=False):
    # Dispatch to masked fill for single boolean index with single value
    if (
        values.get_numel() == 1
        and len(indices) == 1
        and indices[0].get_dtype() in {torch.bool, torch.uint8}
    ):
        return index_put_as_masked_fill(self, indices, values, accumulate)

    # Fallback if there is a boolean index
    for index in indices:
        if index is not None and index.get_dtype() in {torch.bool, torch.uint8}:
            return index_put_fallback(self, indices, values, accumulate)

    x_size = self.get_size()
    x_ndim = len(x_size)

    # fallback to aten.index_put_, as tl.atomic_add does NOT support int64 or bool
    if self.get_dtype() in {torch.int64, torch.bool}:
        # self is an scalar Tensor
        if x_ndim == 0:
            self = view(self, [1])
        self = index_put_fallback(self, indices, values, accumulate)
        if x_ndim == 0:
            self = view(self, [])
        return self

    values = to_dtype(values, self.get_dtype())
    indices, start_offset, end_offset = check_and_broadcast_indices(indices)
    indices_sizes = [i.get_size() for i in indices if i is not None]
    indices_loaders = [i.make_loader() for i in indices if i is not None]

    assert isinstance(self, TensorBox)
    self.realize()
    V.graph.realize_users_of(self.get_name())

    # self is an scalar Tensor
    if x_ndim == 0:
        self = view(self, [1])

    output_size = list(indices_sizes[0])
    expected_vals_size = [
        *x_size[:start_offset],
        *output_size,
        *x_size[start_offset + len(indices_sizes) :],
    ]

    values = expand(values, expected_vals_size)
    # all guards are set above during broadcast_tensors and expand

    def output_indexer(index):
        assert len(index) == len(expected_vals_size)
        new_index = [
            ops.indirect_indexing(loader(index[start_offset:end_offset]))
            for loader in indices_loaders
        ]
        new_index = [*index[:start_offset], *new_index, *index[end_offset:]]
        return new_index

    scatter = ir.Scatter(
        device=self.get_device(),
        dtype=self.get_dtype(),
        inner_fn=values.make_loader(),
        ranges=expected_vals_size,  # iter_ranges,
        output_indexer=output_indexer,
        scatter_mode="atomic_add" if accumulate else None,
    )
    buffer = ir.ComputedBuffer(
        None,
        ir.MutationLayout(self),
        scatter,
    )
    buffer.name = V.graph.register_buffer(buffer)

    if x_ndim == 0:
        self = view(self, [])
    return self


@register_lowering(aten.as_strided_scatter, type_promotion_kind=None)
def as_strided_scatter(self, src, size, stride, storage_offset=None):
    output = clone(self)
    output_view = as_strided(output, size, stride, storage_offset)
    copy_(output_view, src)
    return output


@register_lowering(aten.scatter, type_promotion_kind=None)
def scatter(x, dim: int, index, src, **kwargs):
    return scatter_(clone(x), dim, index, src, **kwargs)


def scatter_fallback(
    fn, self, dim: int, index, src, *, reduce: str = None, include_self: bool = True
):

    if reduce not in {None, "sum"} or (
        reduce == "sum" and self.get_dtype() in {torch.bool, torch.int64}
    ):
        self.realize()
        return fallback_handler(fn)(
            self, dim, index, src, reduce=reduce, include_self=include_self
        )

    return None


@register_lowering(aten.scatter_, type_promotion_kind=None)
def scatter_(self, dim: int, index, src, *, reduce: str = None):

    if reduce == "add":
        reduce = "sum"
    elif reduce == "multiply":
        reduce = "prod"
    else:
        assert reduce is None

    fallback_result = scatter_fallback(
        aten.scatter_, self, dim, index, src, reduce=reduce
    )

    if fallback_result:
        return fallback_result
    return scatter_reduce_(self, dim, index, src, reduce)


@register_lowering(aten.scatter_add, type_promotion_kind=None)
def scatter_add(x, dim: int, index, src):
    return scatter_add_(clone(x), dim, index, src)


@register_lowering(aten.scatter_add_, type_promotion_kind=None)
def scatter_add_(x, dim: int, index, src):
    return scatter_reduce_(clone(x), dim, index, src, "sum")


@register_lowering(aten.scatter_reduce, type_promotion_kind=None)
def scatter_reduce(x, dim: int, index, src, reduction_type, **kwargs):
    return scatter_reduce_(clone(x), dim, index, src, reduction_type, **kwargs)


fallback_scatter_reduce_ = fallback_handler(aten.scatter_reduce_)


@register_lowering(aten.scatter_reduce_, type_promotion_kind=None)
def scatter_reduce_(self, dim: int, index, src, reduce, *, include_self: bool = True):
    assert reduce in {None, "sum", "prod", "mean", "amax", "amin"}

    fallback_result = scatter_fallback(
        aten.scatter_reduce_,
        self,
        dim,
        index,
        src,
        reduce=reduce,
        include_self=include_self,
    )

    if fallback_result:
        return fallback_result

    assert isinstance(self, TensorBox)
    assert "int" in str(index.get_dtype())

    ndim = len(self.get_size())
    if ndim == 0:
        self = view(self, [1])

    if isinstance(src, TensorBox) and len(src.get_size()) == 0:
        src = view(src, [1])

    if isinstance(index, TensorBox) and len(index.get_size()) == 0:
        index = view(index, [1])

    assert -len(self.get_size()) <= dim < len(self.get_size())

    self.realize()
    V.graph.realize_users_of(self.get_name())
    index_loader = index.make_loader()
    src_loader = src.make_loader() if isinstance(src, TensorBox) else None

    def output_indexer(idx):
        indirect_idx = list(idx)
        indirect_idx[dim] = ops.indirect_indexing(index_loader(idx))
        return indirect_idx

    def fn(idx):
        if src_loader:
            return src_loader(idx)
        else:
            # src is a scalar
            return ops.constant(src, self.get_dtype())

    def backend_reduce_str(reduce):
        if reduce == "sum":
            return "atomic_add"
        else:
            # TODO: Need to support more reduction type
            assert reduce is None
            return None

    if not include_self:
        # zero out the corresponding elements first
        zero_out = ir.Scatter(
            device=self.get_device(),
            dtype=self.get_dtype(),
            inner_fn=lambda index: ops.constant(0, self.get_dtype()),
            ranges=index.get_size(),
            output_indexer=output_indexer,
            scatter_mode=None,
        )
        buffer = ir.ComputedBuffer(
            None,
            ir.MutationLayout(self),
            zero_out,
        )
        buffer.name = V.graph.register_buffer(buffer)

    # self[index[i][j][k]][j][k] += src[i][j][k]  # if dim == 0
    # self[i][index[i][j][k]][k] += src[i][j][k]  # if dim == 1
    # self[i][j][index[i][j][k]] += src[i][j][k]  # if dim == 2
    scatter = ir.Scatter(
        device=self.get_device(),
        dtype=self.get_dtype(),
        inner_fn=fn,
        ranges=index.get_size(),
        output_indexer=output_indexer,
        scatter_mode=backend_reduce_str(reduce),
    )
    buffer = ir.ComputedBuffer(
        None,
        ir.MutationLayout(self),
        scatter,
    )
    buffer.name = V.graph.register_buffer(buffer)

    if ndim == 0:
        self = view(self, [])
    return self


def upsample_nearestnd(x, output_size, scales_x: Tuple[float] = None, n: int = 2):
    x.realize_hint()  # elements are reused
    x_loader = x.make_loader()
    i_sizes = x.get_size()[-n:]
    batch = x.get_size()[:-n]
    i_sizes = [V.graph.sizevars.guard_static_shape(i) for i in i_sizes]

    assert len(scales_x) == n
    o_sizes = output_size

    scales = [i / o for i, o in zip(i_sizes, o_sizes)]
    for i, scale in enumerate(scales):
        if scale:
            scales[i] = scale

    def scale(x, scale):
        x = ops.index_expr(x, torch.float32)
        x = ops.mul(x, ops.constant(scale, torch.float32))
        x = ops.to_dtype(x, torch.int32)
        return ops.indirect_indexing(x)

    def fn(idx):
        x = idx[-n:]
        b = idx[:-n]
        return x_loader([*b, *[scale(i, s) for i, s in zip(x, scales)]])

    return Pointwise.create(
        device=x.get_device(),
        dtype=x.get_dtype(),
        inner_fn=fn,
        ranges=[*batch, *o_sizes],
    )


@register_lowering(aten.upsample_nearest1d.default)
def upsample_nearest1d(x, output_size, scales: Optional[float] = None):
    return upsample_nearestnd(x, output_size, (scales,), n=1)


@register_lowering(aten.upsample_nearest2d.default)
def upsample_nearest2d(
    x, output_size, scales_h: Optional[float] = None, scales_w: Optional[float] = None
):
    return upsample_nearestnd(x, output_size, (scales_h, scales_w), n=2)


@register_lowering(aten.upsample_nearest3d.default)
def upsample_nearest3d(
    x,
    output_size,
    scales_d: Optional[float] = None,
    scales_h: Optional[float] = None,
    scales_w: Optional[float] = None,
):
    return upsample_nearestnd(x, output_size, (scales_d, scales_h, scales_w), n=3)


@register_lowering(aten.upsample_bicubic2d.default)
def upsample_bicubic2d_default(
    x,
    output_size,
    align_corners: bool,
    scales_h: Optional[float] = None,
    scales_w: Optional[float] = None,
):
    x.realize_hint()
    x_loader = x.make_loader()

    N, C, iH, iW = x.get_size()
    oH, oW = output_size

    iH = V.graph.sizevars.guard_static_shape(iH)
    iW = V.graph.sizevars.guard_static_shape(iW)

    def get_int_dtype(maxval):
        if maxval > torch.iinfo(torch.int32).max:
            return torch.int64
        return torch.int32

    def compute_scale(in_size, out_size, align_corners, scale=None):
        if align_corners:
            return (in_size - 1) / (out_size - 1) if out_size > 1 else 0
        else:
            return 1 / scale if scale is not None and scale > 0 else in_size / out_size

    def compute_source_index(scale, dst_index, align_corners):
        dst_index_ie = ops.index_expr(dst_index, torch.float32)
        if align_corners:
            return ops.mul(scale, dst_index_ie)
        else:
            return ops.sub(
                ops.mul(scale, ops.add(dst_index_ie, 0.5)), 0.5
            )  # scale * (dst_index + 0.5) - 0.5

    def cubic_convolution1(x, A):
        # ((A + 2) * x - (A+3)) * x * x + 1
        return ops.add(ops.mul(ops.mul(ops.sub(ops.mul(A + 2, x), A + 3), x), x), 1.0)

    def cubic_convolution2(x, A):
        # ((A * x - 5 * A) * x + 8 * A) * x - 4*A
        return ops.sub(
            ops.mul(ops.add(ops.mul(ops.sub(ops.mul(A, x), 5 * A), x), 8 * A), x), 4 * A
        )

    def get_cubic_upsample_coefficients(t):
        A = -0.75
        c0 = cubic_convolution2(ops.add(t, 1.0), A)
        c1 = cubic_convolution1(t, A)

        x2 = ops.sub(1.0, t)
        c2 = cubic_convolution1(x2, A)
        c3 = cubic_convolution2(ops.add(x2, 1.0), A)
        return (
            c0,
            c1,
            c2,
            c3,
        )

    def cubic_interp1d(xs, t):
        cs = get_cubic_upsample_coefficients(t)
        # dot product between xs and cs
        return ops.add(
            ops.mul(xs[0], cs[0]),
            ops.add(
                ops.mul(xs[1], cs[1]),
                ops.add(ops.mul(xs[2], cs[2]), ops.mul(xs[3], cs[3])),
            ),
        )

    height_scale = compute_scale(iH, oH, align_corners, scales_h)
    width_scale = compute_scale(iW, oW, align_corners, scales_h)

    def clamp(v, min, max):
        return ops.maximum(min, ops.minimum(max, v))

    def fn(idx):
        n, c, oy, ox = idx

        real_x = compute_source_index(width_scale, ox, align_corners)
        in_x = ops.floor(real_x)
        t_x = ops.sub(real_x, in_x)

        real_y = compute_source_index(height_scale, oy, align_corners)
        in_y = ops.floor(real_y)
        t_y = ops.sub(real_y, in_y)

        def load_bounded(fy, fx):
            iy = ops.indirect_indexing(clamp(fy, 0, iH - 1))
            ix = ops.indirect_indexing(clamp(fx, 0, iW - 1))
            return x_loader([n, c, iy, ix])

        iy = ops.to_dtype(in_y, get_int_dtype(iH + 1))
        ix = ops.to_dtype(in_x, get_int_dtype(iW + 1))
        iys_ofs = tuple((ops.add(iy, ofs) for ofs in (-1, 0, 1, 2)))
        ixs_ofs = tuple((ops.add(ix, ofs) for ofs in (-1, 0, 1, 2)))

        def get_x_interp(y):
            coeffs_x = tuple((load_bounded(y, x) for x in ixs_ofs))
            return cubic_interp1d(coeffs_x, t_x)

        coeffs_y = tuple(get_x_interp(y) for y in iys_ofs)
        return cubic_interp1d(coeffs_y, t_y)

    return Pointwise.create(
        device=x.get_device(),
        dtype=x.get_dtype(),
        inner_fn=fn,
        ranges=[N, C, sympy.Integer(oH), sympy.Integer(oW)],
    )


@register_lowering(aten.reflection_pad2d)
def reflection_pad2d(x, padding):
    assert len(padding) == 4
    left, right, top, bot = padding

    x_loader = x.make_loader()
    *batch, h, w = x.get_size()
    h = V.graph.sizevars.guard_static_shape(h)
    w = V.graph.sizevars.guard_static_shape(w)

    def reflect(x, size, offset):
        size = ops.constant(size - 1, torch.int32)
        x = ops.index_expr(x, torch.int32)
        x = ops.sub(x, ops.constant(offset, torch.int32))
        x = ops.sub(size, ops.abs(ops.sub(size, ops.abs(x))))
        return ops.indirect_indexing(x)

    def fn(idx):
        *b, x, y = idx
        x = reflect(x, h, top)
        y = reflect(y, w, left)
        return x_loader([*b, x, y])

    return Pointwise.create(
        device=x.get_device(),
        dtype=x.get_dtype(),
        inner_fn=fn,
        ranges=[*batch, sympy.Integer(h + top + bot), sympy.Integer(w + left + right)],
    )


@register_lowering(aten.reflection_pad2d_backward)
def reflection_pad2d_backward(grad_output, x, padding):
    assert len(padding) == 4
    left, right, top, bot = padding

    *_, h, w = x.get_size()
    h = V.graph.sizevars.guard_static_shape(h) - 1
    w = V.graph.sizevars.guard_static_shape(w) - 1
    grad_loader = grad_output.make_loader()

    def fn(idx):
        *b, x, y = idx

        def load_from_output(x, y):
            x = ops.indirect_indexing(ops.index_expr(x, torch.int32))
            y = ops.indirect_indexing(ops.index_expr(y, torch.int32))
            return grad_loader([*b, x, y])

        def index_range_condition(index_range):
            i, lb, ub = index_range
            i = ops.index_expr(i, torch.int32)
            return ops.and_(ops.ge(i, lb), ops.le(i, ub))

        def accumulate(out_x, out_y, index_range1, index_range2=None):
            nonlocal grad

            # If the upper bound is less than the lower bound, we can get rid of one accumulation.
            # This happens when the padding size is zero.
            if index_range1[2] < index_range1[1]:
                return
            cond = index_range_condition(index_range1)
            if index_range2 is not None:
                if index_range2[2] < index_range2[1]:
                    return
                cond = ops.and_(cond, index_range_condition(index_range2))
            g = ops.masked(cond, lambda: load_from_output(out_x, out_y), 0.0)
            grad = ops.add(grad, g)

        # Areas after reflection:
        #
        #   top-left    |   top     |   top-right
        # -----------------------------------------
        #   left        |   center  |   right
        # -----------------------------------------
        #   bottom-left |   bottom  |   bottom-right
        #
        # The center area is the orignial matrix. Other areas are reflections.

        center_x, center_y = x + top, y + left
        top_reflect_x, left_reflect_y = top - x, left - y
        bot_reflect_x, right_reflect_y = 2 * h + top - x, 2 * w + left - y

        # Accumulate gradients from different areas
        grad = load_from_output(center_x, center_y)
        accumulate(center_x, left_reflect_y, (y, 1, left))
        accumulate(center_x, right_reflect_y, (y, w - right, w - 1))
        accumulate(top_reflect_x, center_y, (x, 1, top))
        accumulate(bot_reflect_x, center_y, (x, h - bot, h - 1))
        accumulate(top_reflect_x, left_reflect_y, (x, 1, top), (y, 1, left))
        accumulate(top_reflect_x, right_reflect_y, (x, 1, top), (y, w - right, w - 1))
        accumulate(bot_reflect_x, left_reflect_y, (x, h - bot, h - 1), (y, 1, left))
        accumulate(
            bot_reflect_x, right_reflect_y, (x, h - bot, h - 1), (y, w - right, w - 1)
        )

        return grad

    return Pointwise.create(
        device=grad_output.get_device(),
        dtype=grad_output.get_dtype(),
        inner_fn=fn,
        ranges=list(x.get_size()),
    )


@register_lowering(prims.rev.default)
def rev(x, dims):
    # note - dims pre-canoncalized
    x_loader = x.make_loader()
    sizes = x.get_size()

    def loader(idx):
        idx = list(idx)
        assert len(idx) == len(sizes)
        for dim in dims:
            idx[dim] = (sizes[dim] - 1) - idx[dim]

        return x_loader(idx)

    return Pointwise.create(
        device=x.get_device(),
        dtype=x.get_dtype(),
        inner_fn=loader,
        ranges=sizes,
    )


@register_lowering(aten.constant_pad_nd, type_promotion_kind=None)
def constant_pad_nd(x, padding, fill_value=0):
    assert (len(padding) % 2) == 0
    if all(p == 0 for p in padding):
        return x

    sizes = x.get_size()

    bounds = list(reversed(list(zip(padding[::2], padding[1::2]))))
    n = len(sizes) - len(bounds)

    output_size = list(sizes[:n])
    mask_sizes = []
    for (low, high), size in zip(bounds, sizes[n:]):
        size = V.graph.sizevars.guard_static_shape(size)
        mask_sizes.append(size)
        output_size.append(sympy.expand(size + low + high))
    assert len(output_size) == len(sizes)

    def mask(index):
        mask = []
        for idx, (low, high), length in zip(index[n:], bounds, mask_sizes):
            if low != 0:
                mask.append(range_mask_low(idx))
            if high != 0:
                mask.append(range_mask_high(idx, length))
        mask = functools.reduce(ops.and_, mask)
        return ops.masked(mask, lambda: x_loader(index), fill_value)

    def offset_fn(index):
        new_index = list(index[:n])
        for idx, (low, high) in zip(index[n:], bounds):
            new_index.append(idx - low)
        assert len(new_index) == len(index)
        return mask(new_index)

    x_loader = x.make_loader()
    return Pointwise.create(
        device=x.get_device(),
        dtype=x.get_dtype(),
        inner_fn=offset_fn,
        ranges=output_size,
    )


def range_mask_low(i: sympy.Expr):
    return ops.ge(
        ops.index_expr(i, torch.int64),
        ops.index_expr(sympy.Integer(0), torch.int64),
    )


def range_mask_high(i: sympy.Expr, length: sympy.Expr):
    return ops.lt(
        ops.index_expr(i, torch.int64),
        ops.index_expr(length, torch.int64),
    )


def range_mask(i: sympy.Expr, length: sympy.Expr):
    return ops.and_(
        range_mask_low(i),
        range_mask_high(i, length),
    )


def constant_boundary_condition_2d(x, fill_value, padding):
    *_, h, w = x.get_size()
    x_loader = x.make_loader()

    def load(index):
        *prefix, ih, iw = index

        mask = ops.and_(
            range_mask(ih, h),
            range_mask(iw, w),
        )
        return ops.masked(mask, lambda: x_loader([*prefix, ih, iw]), fill_value)

    return load


def pooling_size(x, i, kernel_size, stride, padding, ceil_mode):

    x_out = ir.IndexingDiv(
        x + 2 * padding[i] - (kernel_size[i] - 1) + (stride[i] - 1), stride[i]
    )

    if ceil_mode:
        x_alt = ir.IndexingDiv(
            x + 2 * padding[i] - (kernel_size[i] - 1) + 2 * (stride[i] - 1), stride[i]
        )

        if V.graph.sizevars.size_hint(x_out - x_alt) == 0:
            # ceil mode is actually a no-op, lets guard on that
            V.graph.sizevars.guard_equals(x_out, x_alt)
            ceil_mode = False
        else:
            x_out = x_alt
    return x_out, ceil_mode


@register_lowering(aten.max_pool2d_with_indices, type_promotion_kind=None)
def max_pool2d_with_indices(
    x, kernel_size, stride=None, padding=0, dilation=1, ceil_mode=False
):
    if padding == 0:
        padding = [0, 0]
    if not stride:
        stride = kernel_size

    assert dilation == 1 or all(d == 1 for d in dilation)
    assert isinstance(x, TensorBox)
    assert len(kernel_size) == 2
    assert len(stride) == 2
    assert len(padding) == 2
    assert len(x.get_size()) in (3, 4)

    x.realize_hint()
    *batch, h, w = x.get_size()

    h_out, ceil_mode1 = pooling_size(h, 0, kernel_size, stride, padding, ceil_mode)
    w_out, ceil_mode2 = pooling_size(w, 1, kernel_size, stride, padding, ceil_mode)

    if padding[0] or padding[1] or ceil_mode1 or ceil_mode2:
        x_loader = constant_boundary_condition_2d(x, float("-inf"), padding)
    else:
        x_loader = x.make_loader()

    new_size = list(batch) + [h_out, w_out]

    def fn(idx, return_index):
        *prefix, bh, bw = idx
        maxval = None
        maxindex = None
        for ih, iw in itertools.product(range(kernel_size[0]), range(kernel_size[1])):
            ih = bh * stride[0] + ih - padding[0]
            iw = bw * stride[1] + iw - padding[1]
            val = x_loader([*prefix, ih, iw])
            index = ops.index_expr(ih * w + iw, torch.int64)
            if maxval is None:
                maxindex = index
                maxval = val
            else:
                maxindex = ops.where(ops.gt(val, maxval), index, maxindex)
                maxval = ops.maximum(val, maxval)
        if return_index:
            return maxindex
        else:
            return maxval

    r1 = Pointwise.create(
        device=x.get_device(),
        dtype=x.get_dtype(),
        inner_fn=functools.partial(fn, return_index=False),
        ranges=new_size,
    )
    r2 = Pointwise.create(
        device=x.get_device(),
        dtype=torch.int64,
        inner_fn=functools.partial(fn, return_index=True),
        ranges=new_size,
    )
    # TODO(jansel): should we force these to be realized?
    return r1, r2


@register_lowering(aten.max_pool2d_with_indices_backward, type_promotion_kind=None)
def max_pool2d_with_indices_backward(
    grad_output, x, kernel_size, stride, padding, dilation, ceil_mode, indices
):
    if padding == 0:
        padding = [0, 0]
    if not stride:
        stride = kernel_size

    assert dilation == 1 or all(d == 1 for d in dilation)
    assert isinstance(x, TensorBox)
    assert len(kernel_size) == 2
    assert len(stride) == 2
    assert len(padding) == 2
    assert len(x.get_size()) in (3, 4)

    # we will read this many times, so make sure it is computed
    grad_output.realize_hint()
    indices.realize_hint()

    *batch, height, width = x.get_size()
    *_, pooled_height, pooled_width = grad_output.get_size()

    indices_loader = indices.make_loader()
    grad_loader = grad_output.make_loader()
    new_size = list(x.get_size())

    h_window_size = max(
        [
            max(h // stride[0] - max(0, (h - kernel_size[0]) // stride[0]), 1)
            for h in range(kernel_size[0] * 2)
        ]
    )
    w_window_size = max(
        [
            max(w // stride[1] - max(0, (w - kernel_size[1]) // stride[1]), 1)
            for w in range(kernel_size[1] * 2)
        ]
    )

    def fn(idx):
        *prefix, h, w = idx
        index_test = ops.index_expr(h * width + w, torch.int32)
        h = h + padding[0]
        w = w + padding[1]
        phstart = ops.index_expr(
            ir.IndexingDiv(h - kernel_size[0] + stride[0], stride[0]), torch.int32
        )
        pwstart = ops.index_expr(
            ir.IndexingDiv(w - kernel_size[1] + stride[1], stride[1]), torch.int32
        )
        phend = ops.index_expr(ir.IndexingDiv(h, stride[0]) + 1, torch.int32)
        pwend = ops.index_expr(ir.IndexingDiv(w, stride[1]) + 1, torch.int32)

        phstart = ops.maximum(phstart, ops.constant(0, torch.int32))
        pwstart = ops.maximum(pwstart, ops.constant(0, torch.int32))
        phend = ops.minimum(phend, ops.index_expr(pooled_height, torch.int32))
        pwend = ops.minimum(pwend, ops.index_expr(pooled_width, torch.int32))

        gradient = None
        for ph_ in range(h_window_size):
            for pw_ in range(w_window_size):
                ph = ops.add(phstart, ops.constant(ph_, torch.int32))
                pw = ops.add(pwstart, ops.constant(pw_, torch.int32))
                grad_index = [
                    *prefix,
                    ops.indirect_indexing(
                        ops.minimum(ph, ops.sub(phend, ops.constant(1, torch.int32)))
                    ),
                    ops.indirect_indexing(
                        ops.minimum(pw, ops.sub(pwend, ops.constant(1, torch.int32)))
                    ),
                ]

                index_actual = indices_loader(grad_index)
                grad_part = grad_loader(grad_index)
                check = ops.eq(index_actual, index_test)

                if gradient is None:
                    # don't need mask for 0, 0
                    gradient = ops.where(
                        check, grad_part, ops.constant(0.0, torch.float32)
                    )
                else:
                    mask = ops.and_(
                        ops.and_(
                            ops.lt(ph, phend),
                            ops.lt(pw, pwend),
                        ),
                        check,
                    )
                    gradient = ops.where(mask, ops.add(gradient, grad_part), gradient)
        assert gradient is not None
        return gradient

    return Pointwise.create(
        device=grad_output.get_device(),
        dtype=grad_output.get_dtype(),
        inner_fn=fn,
        ranges=new_size,
    )


def pad_adaptive_loader(x):
    *_, h, w = x.get_size()
    x_loader = x.make_loader()

    def load(prefix, increments, start_indices, end_indices):
        ih, iw = increments
        h_start_index, w_start_index = start_indices
        h_end_index, w_end_index = end_indices

        mask = ops.and_(
            ops.lt(
                ops.index_expr(h_start_index + ih, torch.int64),
                ops.index_expr(h_end_index, torch.int64),
            ),
            ops.lt(
                ops.index_expr(w_start_index + iw, torch.int64),
                ops.index_expr(w_end_index, torch.int64),
            ),
        )

        return ops.masked(
            mask,
            lambda: x_loader([*prefix, h_start_index + ih, w_start_index + iw]),
            0.0,
        )

    return load


def _adaptive_pooling_idx_sum(kernel_maxes, start_index_fns, end_index_fns):
    h_start_index_fn, w_start_index_fn = start_index_fns
    h_end_index_fn, w_end_index_fn = end_index_fns

    def fn_sum(idx, loader):
        *prefix, bh, bw = idx

        h_start_index = h_start_index_fn(bh)
        h_end_index = h_end_index_fn(bh)

        w_start_index = w_start_index_fn(bw)
        w_end_index = w_end_index_fn(bw)

        total = None
        for ih, iw in itertools.product(range(kernel_maxes[0]), range(kernel_maxes[1])):
            val = loader(
                prefix,
                [ih, iw],
                [h_start_index, w_start_index],
                [h_end_index, w_end_index],
            )
            if total is None:
                total = val
            else:
                total = ops.add(val, total)
        return total

    return fn_sum


@register_lowering(aten._adaptive_avg_pool2d)
def _adaptive_avg_pool2d(x, output_size):
    assert isinstance(x, TensorBox)
    assert len(output_size) == 2
    x.realize_hint()

    *batch, h_in, w_in = x.get_size()

    h_in = V.graph.sizevars.guard_static_shape(h_in)
    w_in = V.graph.sizevars.guard_static_shape(w_in)

    h_out, w_out = output_size

    # no-op if the same input and output
    if h_in == h_out and w_in == w_out:
        return clone(x)

    if h_in % h_out == 0 and w_in % w_out == 0:
        kernel_size = [h_in // h_out, w_in // w_out]
        return avg_pool2d(x, kernel_size)

    h_kernel_max = ceildiv((h_in + h_out - 1), h_out)
    w_kernel_max = ceildiv((w_in + w_out - 1), w_out)

    new_size = list(batch) + [h_out, w_out]
    dtype = x.get_dtype()

    def start_index(index, out_dim, inp_dim):
        return ir.IndexingDiv((index * inp_dim), out_dim)

    def end_index(index, out_dim, inp_dim):
        return ir.IndexingDiv((index + 1) * inp_dim + out_dim - 1, out_dim)

    h_start_index = functools.partial(start_index, out_dim=h_out, inp_dim=h_in)
    h_end_index = functools.partial(end_index, out_dim=h_out, inp_dim=h_in)

    w_start_index = functools.partial(start_index, out_dim=w_out, inp_dim=w_in)
    w_end_index = functools.partial(end_index, out_dim=w_out, inp_dim=w_in)

    fn_sum = _adaptive_pooling_idx_sum(
        [h_kernel_max, w_kernel_max],
        [h_start_index, w_start_index],
        [h_end_index, w_end_index],
    )

    ones_loader = pad_adaptive_loader(ones_like(x))

    def fn(idx):
        return ops.div(fn_sum(idx, pad_adaptive_loader(x)), fn_sum(idx, ones_loader))

    rv = Pointwise.create(
        device=x.get_device(),
        dtype=dtype,
        inner_fn=fn,
        ranges=new_size,
    )
    # TODO: should we force these to be realized?
    return rv


@register_lowering(aten.upsample_nearest2d_backward.default)
def upsample_nearest2d_backward(
    x, output_size=None, input_size=None, scales_h=None, scales_w=None
):
    x.realize_hint()

    *batch, inp_h, inp_w = x.get_size()
    inp_h = V.graph.sizevars.guard_static_shape(inp_h)
    inp_w = V.graph.sizevars.guard_static_shape(inp_w)

    *batch, out_h, out_w = input_size

    if inp_h % out_h == 0 and inp_w % out_w == 0:
        return avg_pool2d(x, [inp_h // out_h, inp_w // out_w], divisor_override=1)

    h_kernel_max = ceildiv(inp_h, out_h)
    w_kernel_max = ceildiv(inp_w, out_w)

    def start_index(index, out_dim, inp_dim):
        return ir.CeilDiv(index * inp_dim, out_dim)

    def end_index(index, out_dim, inp_dim):
        return start_index((index + 1), out_dim, inp_dim)

    h_start_index = functools.partial(start_index, out_dim=out_h, inp_dim=inp_h)
    h_end_index = functools.partial(end_index, out_dim=out_h, inp_dim=inp_h)

    w_start_index = functools.partial(start_index, out_dim=out_w, inp_dim=inp_w)
    w_end_index = functools.partial(end_index, out_dim=out_w, inp_dim=inp_w)

    fn_sum = _adaptive_pooling_idx_sum(
        [h_kernel_max, w_kernel_max],
        [h_start_index, w_start_index],
        [h_end_index, w_end_index],
    )

    def fn(idx):
        return fn_sum(idx, pad_adaptive_loader(x))

    rv = Pointwise.create(
        device=x.get_device(),
        dtype=x.get_dtype(),
        inner_fn=fn,
        ranges=list(input_size),
    )

    return rv


@register_lowering(aten.avg_pool2d, type_promotion_kind=None)
def avg_pool2d(
    x,
    kernel_size,
    stride=(),
    padding=0,
    ceil_mode=False,
    count_include_pad=True,
    divisor_override=None,
):
    if not stride:
        stride = kernel_size
    if not padding:
        padding = [0, 0]

    assert isinstance(x, TensorBox)
    assert len(kernel_size) == 2
    assert len(stride) == 2
    assert len(padding) == 2
    assert len(x.get_size()) in (3, 4)

    x.realize_hint()
    *batch, h, w = x.get_size()

    h_out, ceil_mode1 = pooling_size(h, 0, kernel_size, stride, padding, ceil_mode)
    w_out, ceil_mode2 = pooling_size(w, 1, kernel_size, stride, padding, ceil_mode)

    if padding[0] or padding[1] or ceil_mode1 or ceil_mode2:
        x_loader = constant_boundary_condition_2d(x, 0.0, padding)
        had_padding = True
    else:
        x_loader = x.make_loader()
        had_padding = False

    new_size = list(batch) + [h_out, w_out]
    dtype = x.get_dtype()

    def fn_sum(idx, loader):
        *prefix, bh, bw = idx
        total = None
        for ih, iw in itertools.product(range(kernel_size[0]), range(kernel_size[1])):
            ih = bh * stride[0] + ih - padding[0]
            iw = bw * stride[1] + iw - padding[1]
            val = loader([*prefix, ih, iw])
            if total is None:
                total = val
            else:
                total = ops.add(val, total)
        return total

    if count_include_pad or not had_padding or divisor_override:
        if divisor_override:
            scale = 1 / divisor_override
        else:
            scale = 1.0 / (kernel_size[0] * kernel_size[1])

        def fn(idx):
            return ops.mul(fn_sum(idx, x_loader), ops.constant(scale, dtype))

    else:
        ones_loader = constant_boundary_condition_2d(ones_like(x), 0.0, padding)

        def fn(idx):
            # TODO(jansel): optimize to do `int(x<h)` rather than `x<h?1:0`
            return ops.div(fn_sum(idx, x_loader), fn_sum(idx, ones_loader))

    rv = Pointwise.create(
        device=x.get_device(),
        dtype=dtype,
        inner_fn=fn,
        ranges=new_size,
    )
    # TODO(jansel): should we force these to be realized?
    return rv


@register_lowering(aten.avg_pool2d_backward, type_promotion_kind=None)
def avg_pool2d_backward(
    grad_output,
    x,
    kernel_size,
    stride,
    padding,
    ceil_mode,
    count_include_pad,
    divisor_override=None,
):

    assert not divisor_override
    if not stride:
        stride = kernel_size
    if not padding:
        padding = [0, 0]

    assert isinstance(grad_output, TensorBox)
    assert isinstance(x, TensorBox)
    assert len(kernel_size) == 2
    assert len(stride) == 2
    assert len(padding) == 2
    assert len(x.get_size()) in (3, 4)

    grad_output.realize_hint()  # we will read this many times, so make sure it is computed

    *batch, height, width = x.get_size()

    h_out, ceil_mode1 = pooling_size(height, 0, kernel_size, stride, padding, ceil_mode)
    w_out, ceil_mode2 = pooling_size(width, 1, kernel_size, stride, padding, ceil_mode)

    grad_loader = grad_output.make_loader()

    had_padding = padding[0] or padding[1] or ceil_mode1 or ceil_mode2

    *_, pooled_height, pooled_width = grad_output.get_size()
    new_size = list(x.get_size())
    dtype = x.get_dtype()

    h_window_size = max(
        [
            max(h // stride[0] - max(0, (h - kernel_size[0]) // stride[0]), 1)
            for h in range(kernel_size[0] * 2)
        ]
    )
    w_window_size = max(
        [
            max(w // stride[1] - max(0, (w - kernel_size[1]) // stride[1]), 1)
            for w in range(kernel_size[1] * 2)
        ]
    )

    def compute_pool_size_without_padding(ph, pw):
        """
        This computes the scaling factor that we will divide an element
        by when `count_include_pad=False`
        """
        stride_h = ops.constant(stride[0], torch.int32)
        stride_w = ops.constant(stride[1], torch.int32)
        pad_h = ops.constant(padding[0], torch.int32)
        pad_w = ops.constant(padding[1], torch.int32)
        kernel_h = ops.constant(kernel_size[0], torch.int32)
        kernel_w = ops.constant(kernel_size[1], torch.int32)
        hstart = ops.sub(ops.mul(ph, stride_h), pad_h)
        wstart = ops.sub(ops.mul(pw, stride_w), pad_w)
        hend = ops.minimum(
            ops.add(hstart, kernel_h),
            ops.add(ops.index_expr(height, torch.int32), pad_h),
        )
        wend = ops.minimum(
            ops.add(wstart, kernel_w),
            ops.add(ops.index_expr(width, torch.int32), pad_w),
        )
        hstart = ops.maximum(hstart, ops.constant(0, torch.int32))
        wstart = ops.maximum(wstart, ops.constant(0, torch.int32))
        hend = ops.minimum(hend, ops.index_expr(height, torch.int32))
        wend = ops.minimum(wend, ops.index_expr(width, torch.int32))
        divide_factor = ops.mul(ops.sub(hend, hstart), ops.sub(wend, wstart))
        return divide_factor

    def fn(idx):
        *prefix, h, w = idx
        h = h + padding[0]
        w = w + padding[1]
        phstart = ops.index_expr(
            ir.IndexingDiv(h - kernel_size[0] + stride[0], stride[0]), torch.int32
        )
        pwstart = ops.index_expr(
            ir.IndexingDiv(w - kernel_size[1] + stride[1], stride[1]), torch.int32
        )
        phend = ops.index_expr(ir.IndexingDiv(h, stride[0]) + 1, torch.int32)
        pwend = ops.index_expr(ir.IndexingDiv(w, stride[1]) + 1, torch.int32)

        phstart = ops.maximum(phstart, ops.constant(0, torch.int32))
        pwstart = ops.maximum(pwstart, ops.constant(0, torch.int32))
        phend = ops.minimum(phend, ops.index_expr(pooled_height, torch.int32))
        pwend = ops.minimum(pwend, ops.index_expr(pooled_width, torch.int32))

        gradient = None
        for ph_ in range(h_window_size):
            for pw_ in range(w_window_size):
                ph = ops.add(phstart, ops.constant(ph_, torch.int32))
                pw = ops.add(pwstart, ops.constant(pw_, torch.int32))

                if count_include_pad or not had_padding:
                    scale = kernel_size[0] * kernel_size[1]
                else:
                    scale = compute_pool_size_without_padding(ph, pw)

                part = ops.truediv(
                    grad_loader(
                        [
                            *prefix,
                            ops.indirect_indexing(
                                ops.minimum(
                                    ph, ops.sub(phend, ops.constant(1, torch.int32))
                                )
                            ),
                            ops.indirect_indexing(
                                ops.minimum(
                                    pw, ops.sub(pwend, ops.constant(1, torch.int32))
                                )
                            ),
                        ]
                    ),
                    scale,
                )

                mask = ops.and_(
                    ops.lt(ph, phend),
                    ops.lt(pw, pwend),
                )
                if gradient is None:
                    gradient = ops.where(mask, part, ops.constant(0.0, torch.float32))
                else:
                    gradient = ops.where(mask, ops.add(gradient, part), gradient)
        assert gradient is not None
        return gradient

    rv = Pointwise.create(
        device=grad_output.get_device(),
        dtype=dtype,
        inner_fn=fn,
        ranges=new_size,
    )
    return rv


def _validate_reduction_axis(x, axis):
    size = x.get_size()
    if isinstance(axis, int):
        axis = [axis]
    elif not axis:
        axis = range(len(size))
    axis = list(axis)
    for i in range(len(axis)):
        if axis[i] < 0:
            axis[i] += len(size) if len(size) else 1
        assert 0 <= axis[i] < len(size) or (len(size) == 0 and axis[i] == 0)
    assert len(set(axis)) == len(axis), "reduction axis not unique"
    return axis


def make_reduction(reduction_type: str, override_return_dtype=None):
    def inner(x, axis=None, keepdims=False, *, dtype=None):
        if reduction_type == "min" and axis is not None:
            return (
                reduce_amin(x, axis, keepdims, dtype=dtype),
                reduce_argmin(x, axis, keepdims),
            )
        if reduction_type == "max" and axis is not None:
            return (
                reduce_amax(x, axis, keepdims, dtype=dtype),
                reduce_argmax(x, axis, keepdims),
            )
        if dtype is not None:
            x = to_dtype(x, dtype)
        if reduction_type == "any":
            x = to_dtype(x, torch.bool)
        size = x.get_size()
        axis = set(_validate_reduction_axis(x, axis))

        kept_sizes = []
        kept_idx = []
        reduced_sizes = []
        reduced_idx = []
        for i in range(len(size)):
            if i in axis:
                reduced_idx.append(i)
                reduced_sizes.append(size[i])
            else:
                kept_idx.append(i)
                kept_sizes.append(size[i])

        def loader(index, reduction_index):
            assert len(reduction_index) == len(reduced_idx)
            if keepdims:
                assert len(index) == len(size)
                assert all(index[i] == 0 for i in reduced_idx)
                index = [index[i] for i in kept_idx]
            assert len(index) == len(kept_idx)
            new_index = [None] * (len(index) + len(reduction_index))
            for idx, var in itertools.chain(
                zip(kept_idx, index), zip(reduced_idx, reduction_index)
            ):
                new_index[idx] = var
            return inner_loader(new_index)

        if keepdims:
            new_size = list(size)
            for i in reduced_idx:
                new_size[i] = sympy.Integer(1)
        else:
            new_size = kept_sizes

        inner_loader = x.make_loader()
        result = Reduction.create(
            device=x.get_device(),
            dst_dtype=override_return_dtype or x.get_dtype(),
            src_dtype=x.get_dtype(),
            inner_fn=loader,
            ranges=new_size,
            reduction_ranges=reduced_sizes,
            reduction_type={"amax": "max", "amin": "min"}.get(
                reduction_type, reduction_type
            ),
        )
        if isinstance(
            result.data.data, Reduction
        ):  # Only realize if reduction isn't unrolled
            result.realize()
        return result

    return inner


@register_lowering(aten.mean)
def mean(x, axis=None, keepdim=False, *, dtype=None):
    if dtype is not None:
        x = to_dtype(x, dtype)
    size = x.get_size()
    axis = _validate_reduction_axis(x, axis)
    # compute in higher-precision until end of mean lowering
    output_dtype = x.get_dtype()
    if output_dtype in (torch.float16, torch.bfloat16):
        x = to_dtype(x, torch.float)
    sum_result = sum_(x, axis, keepdim)
    denom = sympy_product(size[i] for i in axis)
    denom = ir.IndexingConstant(denom, x.get_dtype(), x.get_device())
    denom = ExpandView.create(denom, list(sum_result.get_size()))
    return to_dtype(div(sum_result, denom), output_dtype)


@register_lowering([aten.var, prims.var])
def var_(x, axis, correction=1, keepdim=False):
    size = x.get_size()
    axis = _validate_reduction_axis(x, axis)
    diffs = square(sub(x, mean(x, axis, keepdim=True)))
    sum_result = sum_(diffs, axis, keepdim)

    denom = sympy_product(size[i] for i in axis)
    if correction:
        denom = denom - correction
    denom = ir.IndexingConstant(denom, x.get_dtype(), x.get_device())
    denom = ExpandView.create(denom, list(sum_result.get_size()))
    return div(sum_result, denom)


@register_lowering(aten.var_mean)
def var_mean(x, dim, unbiased=True, keepdim=False, correction=None):
    if correction is None:
        correction = int(unbiased)
    return [
        var_(x, dim, correction=correction, keepdim=keepdim),
        mean(x, dim, keepdim=keepdim),
    ]


@register_lowering(aten.std)
def std(x, axis, correction=1, keepdim=False):
    return sqrt(var_(x, axis, correction, keepdim=keepdim))


def pow_recursive(x, y, dtype):
    if y < 0:
        return pow_recursive(ops.reciprocal(x), -y, dtype)
    if y == 0:
        return ops.constant(1, dtype)
    if y == 1:
        return x

    result = pow_recursive(x, y // 2, dtype)
    result = ops.mul(result, result)
    if (y % 2) == 1:
        result = ops.mul(result, x)
    return result


@make_pointwise
def pow_native(a, b):
    return ops.pow(a, b)


def _is_ir_node_and_cuda(x):
    if isinstance(x, ir.IRNode) and decode_device(x.get_device()).type == "cuda":
        return True

    return False


@register_lowering(aten.pow, broadcast=True)
def pow(a, b):
    if _is_ir_node_and_cuda(a) and _is_ir_node_and_cuda(b):
        assert a.get_dtype() in (
            torch.float16,
            torch.float32,
            torch.float64,
        ), "Pow input must be floating point."
    if isinstance(b, float) and b == int(b):
        return pow(a, int(b))
    elif isinstance(b, float) and b == 0.5:
        return sqrt(a)
    elif isinstance(b, int) and b == 1:
        return a
    elif isinstance(b, int) and -32 < b < 32:
        # Optimize away small fixed powers
        loader = a.make_loader()

        def fn(idx):
            return pow_recursive(loader(idx), b, a.get_dtype())

        return Pointwise.create(
            device=a.get_device(),
            dtype=a.get_dtype(),
            inner_fn=fn,
            ranges=a.get_size(),
        )
    else:
        return pow_native(a, b)


def mutate_to(changed, val):
    if isinstance(changed, TensorBox):
        changed_data = changed.data
    else:
        changed_data = changed
    if isinstance(val, TensorBox):
        val = val.data

    if not isinstance(val, ir.StorageBox):
        # introduce a copy to handle views
        val = Pointwise.create(
            device=changed.get_device(),
            dtype=changed.get_dtype(),
            inner_fn=val.make_loader(),
            ranges=changed.get_size(),
        ).data
        assert isinstance(val, ir.StorageBox)

    if isinstance(changed_data, ir.StorageBox) and not changed_data.is_input_buffer():
        # Fast path, just swing the data pointer
        val.realize()
        changed_data.data = val.data
        return changed

    ir.MutationLayout.realize_into(val, changed_data)
    return changed


@register_lowering(aten.fill_)
def fill_(x, fill_value):
    return mutate_to(x, full_like(x, fill_value))


@register_lowering(aten.zero_)
def zero_(x):
    return mutate_to(x, full_like(x, 0))


@register_lowering(aten.copy_, type_promotion_kind=None)
def copy_(dst, src, non_blocking=False):
    src = to_device(src, dst.get_device())
    src = to_dtype(src, dst.get_dtype())
    src = expand(src, dst.get_size())
    return mutate_to(dst, src)


@make_pointwise
def floordiv(a, b):
    return ops.floordiv(a, b)


@make_pointwise
def truncdiv(a, b):
    return ops.truncdiv(a, b)


@register_lowering(aten.div, broadcast=True)
def div_mode(a, b, rounding_mode=None):
    both_integer = is_integer_type(a) and is_integer_type(b)
    both_boolean = is_boolean_type(a) and is_boolean_type(b)

    # floordiv and truncdiv need special handling for integer tensors on Triton,
    # see the discussion at https://github.com/openai/triton/issues/605
    if rounding_mode == "floor":
        assert not both_boolean, "floordiv operands can not be boolean at the same time"
        return floordiv(a, b) if both_integer else floor(div(a, b))
    if rounding_mode == "trunc":
        assert not both_boolean, "truncdiv operands can not be boolean at the same time"
        return truncdiv(a, b) if both_integer else trunc(div(a, b))
    return div(a, b)


<<<<<<< HEAD
@register_lowering([aten.div], broadcast=True)
def div(a, b):
    def fn(*args):
        return ops.div(*args)

    dtype = get_promoted_dtype(
        a, b, type_promotion_kind=ELEMENTWISE_TYPE_PROMOTION_KIND.DEFAULT
    )
    # truediv produces a float tensor even if both operands are integer types
    if is_integer_type(a) and is_integer_type(b):
        dtype = torch.get_default_dtype()
    return make_pointwise(fn, override_return_dtype=dtype)(
        a if isinstance(a, Number + (sympy.Expr,)) else to_dtype(a, dtype),
        b if isinstance(b, Number + (sympy.Expr,)) else to_dtype(b, dtype),
    )


=======
>>>>>>> ea50549c
@register_lowering([aten.mul], broadcast=True)
def mul(a, b):
    both_bool = is_boolean_type(a) and is_boolean_type(b)
    if both_bool:
        return logical_and(a, b)
    else:
        fn = ops_wrapper(aten.mul.__name__)
        return make_pointwise(fn)(a, b)


# NOTE: prims.div maps to a / b in C, so performs truncation division on
#   integer inputs and true division for floating and complex inputs.
@register_lowering([prims.div], broadcast=True)
def div_prim(a, b):
    is_integral = is_boolean_type(a) or is_integer_type(a)

    if is_integral:
        return truncdiv(a, b)

    def fn(*args):
        return ops.div(*args)

    return make_pointwise(fn)(a, b)


div = register_lowering(
    [aten.true_divide, aten.div.Tensor],
    broadcast=True,
    type_promotion_kind=ELEMENTWISE_TYPE_PROMOTION_KIND.INT_TO_FLOAT,
)(div_prim)


@register_lowering([aten.fmod, prims.fmod], broadcast=True)
def fmod(a, b):
    is_integral = is_boolean_type(a) or is_integer_type(a)

    if is_integral:

        def fn(a, b):
            return ops.mod(a, b)

    else:

        def fn(a, b):
            return ops.fmod(a, b)

    return make_pointwise(fn)(a, b)


# TODO - enable builtin and disable decomp to lower to ptx instruction
# Causes compilation to not complete on timm_vision_transformers inference
# @register_lowering(aten.rsqrt)
# def rsqrt(x):
#     dtype = x.get_dtype()
#     if is_integer_dtype(dtype) or is_boolean_dtype(dtype):
#         x = to_dtype(x, torch.get_default_dtype())
#
#     def _rsqrt(x):
#         return ops.rsqrt(x)
#
#     return make_pointwise(_rsqrt)(x)


@register_lowering([aten.sum, prims.sum])
def sum_(x, axis=None, keepdims=False, *, dtype=None):
    if (
        is_integer_dtype(x.get_dtype()) or is_boolean_dtype(x.get_dtype())
    ) and dtype is None:
        dtype = torch.int64

    fn = make_reduction("sum", override_return_dtype=dtype)
    return fn(x, axis, keepdims, dtype=dtype)


register_lowering(aten.max)(make_reduction("max"))
register_lowering(aten.min)(make_reduction("min"))
reduce_amax = register_lowering(aten.amax)(make_reduction("amax"))
reduce_amin = register_lowering(aten.amin)(make_reduction("amin"))
register_lowering(aten.any)(make_reduction("any", override_return_dtype=torch.bool))
reduce_argmax = register_lowering(aten.argmax)(
    make_reduction("argmax", override_return_dtype=torch.int64)
)
reduce_argmin = register_lowering(aten.argmin)(
    make_reduction("argmin", override_return_dtype=torch.int64)
)

add = register_pointwise(
    aten.add, allow_alpha=True, override_fn_when_input_bool="logical_or"
)
exp = register_pointwise(
    aten.exp,
    type_promotion_kind=ELEMENTWISE_TYPE_PROMOTION_KIND.INT_TO_FLOAT,
    use_libdevice_for_f64=True,
)
relu = register_pointwise(aten.relu)
sigmoid = register_pointwise(
    aten.sigmoid,
    type_promotion_kind=ELEMENTWISE_TYPE_PROMOTION_KIND.INT_TO_FLOAT,
    use_libdevice_for_f64=True,
)
sqrt = register_pointwise(
    aten.sqrt,
    type_promotion_kind=ELEMENTWISE_TYPE_PROMOTION_KIND.INT_TO_FLOAT,
    use_libdevice_for_f64=True,
)
square = register_pointwise(aten.square)
sub = register_pointwise(aten.sub, allow_alpha=True)

register_pointwise(
    aten.cos,
    type_promotion_kind=ELEMENTWISE_TYPE_PROMOTION_KIND.INT_TO_FLOAT,
    use_libdevice_for_f64=True,
)
register_pointwise(
    aten.sin,
    type_promotion_kind=ELEMENTWISE_TYPE_PROMOTION_KIND.INT_TO_FLOAT,
    use_libdevice_for_f64=True,
)
register_pointwise(aten.abs)
register_pointwise(aten.bitwise_and)
register_pointwise(aten.bitwise_not, override_fn_when_input_bool="logical_not")
register_pointwise(aten.bitwise_or)
register_pointwise(aten.bitwise_xor)
register_pointwise(
    aten.lgamma, type_promotion_kind=ELEMENTWISE_TYPE_PROMOTION_KIND.INT_TO_FLOAT
)
erf = register_pointwise(
    aten.erf, type_promotion_kind=ELEMENTWISE_TYPE_PROMOTION_KIND.INT_TO_FLOAT
)
register_lowering(
    aten.special_erf, type_promotion_kind=ELEMENTWISE_TYPE_PROMOTION_KIND.INT_TO_FLOAT
)(erf)

register_pointwise(
    aten.log,
    type_promotion_kind=ELEMENTWISE_TYPE_PROMOTION_KIND.INT_TO_FLOAT,
    use_libdevice_for_f64=True,
)
register_pointwise(aten.logical_not, convert_input_to_bool=True)
register_pointwise(aten.maximum)
register_pointwise(aten.minimum)
register_pointwise(aten.neg)
register_pointwise(
    aten.reciprocal, type_promotion_kind=ELEMENTWISE_TYPE_PROMOTION_KIND.INT_TO_FLOAT
)
register_pointwise(aten.remainder)
register_pointwise(aten.sign, override_fn_when_input_bool="identity")
register_pointwise(aten.ceil)
register_pointwise(aten.signbit, override_return_dtype=torch.bool)

register_pointwise(aten.le, type_promotion_kind=None, override_return_dtype=torch.bool)
register_pointwise(aten.lt, type_promotion_kind=None, override_return_dtype=torch.bool)
register_pointwise(aten.ge, type_promotion_kind=None, override_return_dtype=torch.bool)
register_pointwise(aten.gt, type_promotion_kind=None, override_return_dtype=torch.bool)
register_pointwise(aten.eq, type_promotion_kind=None, override_return_dtype=torch.bool)
register_pointwise(aten.ne, type_promotion_kind=None, override_return_dtype=torch.bool)
logical_and = register_pointwise(
    aten.logical_and,
    type_promotion_kind=None,
    convert_input_to_bool=True,
    override_return_dtype=torch.bool,
)
register_lowering(aten.__and__, type_promotion_kind=None)(logical_and)
register_lowering(aten.__or__, type_promotion_kind=None)(
    register_pointwise(
        aten.logical_or,
        type_promotion_kind=None,
        convert_input_to_bool=True,
        override_return_dtype=torch.bool,
    )
)


def register_inplace(aten_op, outplace_op):
    @register_lowering(aten_op, type_promotion_kind=None)
    def fn(*args, **kwargs):
        result = outplace_op(*args, **kwargs)
        result = to_dtype(result, args[0].get_dtype())
        return mutate_to(args[0], result)

    return fn


register_inplace(aten.add_, add)
register_inplace(aten.mul_, mul)
register_inplace(aten.div_.Tensor, div)
register_inplace(aten.div_.Tensor_mode, div_mode)
register_inplace(aten.sub_, sub)
register_inplace(aten.relu_, relu)
register_inplace(aten.sigmoid_, sigmoid)


@register_lowering(aten.sym_size)
def sym_size(a, dim):
    return a.get_size()[dim]


@register_lowering(aten.sym_numel)
def sym_numel(a):
    return a.get_numel()


@register_lowering(sym_float)
def sym_float(a):
    return a


@register_lowering(operator.truediv)
def op_truediv(a, b):
    return a / b


@register_lowering(operator.mul)
def op_mul(a, b):
    return a * b


@register_lowering(operator.add)
def op_add(a, b):
    return a + b


@register_lowering(operator.sub)
def op_sub(a, b):
    return a - b


@register_lowering(operator.floordiv)
def op_floordiv(a, b):
    return IndexingDiv(a, b)


@register_lowering(aten._foobar)
def foobar(self, *args, **kwargs):
    raise NotImplementedError("Helpful for debugging")<|MERGE_RESOLUTION|>--- conflicted
+++ resolved
@@ -116,7 +116,7 @@
     if isinstance(x, TensorBox):
         return is_integer_dtype(x.get_dtype()) or is_boolean_dtype(x.get_dtype())
     else:
-        return isinstance(x, int)
+        return isinstance(x, (int, sympy.Expr))
 
 
 def is_boolean_type(x):
@@ -3374,26 +3374,6 @@
     return div(a, b)
 
 
-<<<<<<< HEAD
-@register_lowering([aten.div], broadcast=True)
-def div(a, b):
-    def fn(*args):
-        return ops.div(*args)
-
-    dtype = get_promoted_dtype(
-        a, b, type_promotion_kind=ELEMENTWISE_TYPE_PROMOTION_KIND.DEFAULT
-    )
-    # truediv produces a float tensor even if both operands are integer types
-    if is_integer_type(a) and is_integer_type(b):
-        dtype = torch.get_default_dtype()
-    return make_pointwise(fn, override_return_dtype=dtype)(
-        a if isinstance(a, Number + (sympy.Expr,)) else to_dtype(a, dtype),
-        b if isinstance(b, Number + (sympy.Expr,)) else to_dtype(b, dtype),
-    )
-
-
-=======
->>>>>>> ea50549c
 @register_lowering([aten.mul], broadcast=True)
 def mul(a, b):
     both_bool = is_boolean_type(a) and is_boolean_type(b)
