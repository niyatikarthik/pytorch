--- conflicted
+++ resolved
@@ -77,15 +77,9 @@
     # See the details in fx_codegen_and_compile of compile_fx.py.
     view_to_reshape(aot_autograd_gm)
 
-<<<<<<< HEAD
-    if tracing_context := torch._guards.TracingContext.try_get():
-        fw_metadata = tracing_context.fw_metadata
-        params_flat = tracing_context.params_flat
-=======
     if torch._guards.TracingContext.try_get():
         fw_metadata = torch._guards.TracingContext.get().fw_metadata
         params_flat = torch._guards.TracingContext.get().params_flat
->>>>>>> f22486b0
         assert fw_metadata is not None and params_flat is not None
 
         preserved_arg_indices = replace_params_with_constants(
