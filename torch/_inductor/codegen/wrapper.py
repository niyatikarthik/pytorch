--- conflicted
+++ resolved
@@ -1275,10 +1275,13 @@
 
     def write_header(self):
         if V.graph.aot_mode:
-            with open(
-                os.path.join(os.path.dirname(__file__), "aoti_runtime", "interface.cpp")
-            ) as f:
-                self.header.splice(f.read())
+            for header_cpp_file in ("interface.cpp", "implementation.cpp"):
+                with open(
+                    os.path.join(
+                        os.path.dirname(__file__), "aoti_runtime", header_cpp_file
+                    )
+                ) as f:
+                    self.header.splice(f.read())
         else:
             self.header.splice(
                 """
@@ -1564,36 +1567,34 @@
         if V.graph.aot_mode:
             cst_names = V.graph.constants.keys()
             for idx, output in enumerate(output_refs):
-<<<<<<< HEAD
                 if config.aot_inductor.abi_compatible:
                     self.wrapper_call.writeline(
-                        f"if constexpr (std::is_same_v<std::decay_t<decltype({output})>, RAIIAtenTensorHandle>) {{"
+                        f"if constexpr (std::is_same_v<std::decay_t<decltype({output})>, RAIIAtenTensorHandle> || "
+                        f"    std::is_same_v<std::decay_t<decltype({output})>, AtenTensorHandle> || "
+                        f"    std::is_same_v<std::decay_t<decltype({output})>, ConstantHandle>) {{"
                     )
                     with self.wrapper_call.indent():
-                        self.wrapper_call.writeline(
-                            f"output_handles[{idx}] = {output}.release();"
-                        )
+                        if output in cst_names:
+                            # NOTE(return_constant): In some rare cases where we return
+                            # a constant, we have to return a copy of this constant,
+                            # because (1) constants are not owned by the Model instance
+                            # (2) constants remain the same cross inference runs,
+                            # assuming they are not updated at runtime Basically, we
+                            # cannot release or transfer the ownership of any original
+                            # constant to the user.
+                            self.wrapper_call.writeline(
+                                f"aoti_torch_clone({output}, &output_handles[{idx}]);"
+                            )
+                        else:
+                            self.wrapper_call.writeline(
+                                f"output_handles[{idx}] = {output}.release();"
+                            )
                     self.wrapper_call.writeline("} else {")
                     with self.wrapper_call.indent():
                         cached_output_name = (
                             f"cached_output_{next(self.cached_output_id)}"
-=======
-                if output in cst_names:
-                    # In some rare cases where we return a constant, we
-                    # have to return a copy of this constant, because
-                    # (1) constants are not owned by the Model instance
-                    # (2) constants remain the same cross inference runs,
-                    #     assuming they are not updated at runtime
-                    # Basically, we cannot release or transfer the ownership
-                    # of any origianl constant to the user.
-                    if config.aot_inductor.abi_compatible:
+                        )
                         self.wrapper_call.writeline(
-                            f"aoti_torch_clone({output}, &output_handles[{idx}]);"
->>>>>>> dd24e929
-                        )
-                    else:
-                        self.wrapper_call.writeline(
-<<<<<<< HEAD
                             f"thread_local ThreadLocalCachedOutputTensor<std::decay_t<decltype({output})>> "
                             f"{cached_output_name}({output});"
                         )
@@ -1610,34 +1611,15 @@
                     self.wrapper_call.writeline("}")
 
                 else:
+                    if output in cst_names:
+                        output_expr = f"{output}.clone()"
+                        # See NOTE(return_constant) above.
+                    else:
+                        output_expr = output
                     self.wrapper_call.writeline(
                         f"output_handles[{idx}] = reinterpret_cast<AtenTensorHandle>("
-                        + f"new at::Tensor({output}));"
+                        + f"new at::Tensor({output_expr}));"
                     )
-=======
-                            f"output_handles[{idx}] = reinterpret_cast<AtenTensorHandle>("
-                            + f"new at::Tensor(std::move({output}.clone())));"
-                        )
-                else:
-                    if config.aot_inductor.abi_compatible:
-                        if output in self.cached_thread_locals:
-                            self.wrapper_call.writeline(
-                                f"aoti_torch_new_uninitialized_tensor(&output_handles[{idx}]);"
-                            )
-                            self.wrapper_call.writeline(
-                                f"aoti_torch_assign_tensors({output}, output_handles[{idx}]);"
-                            )
-                        else:
-                            self.wrapper_call.writeline(
-                                f"output_handles[{idx}] = {output}.release();"
-                            )
-
-                    else:
-                        self.wrapper_call.writeline(
-                            f"output_handles[{idx}] = reinterpret_cast<AtenTensorHandle>("
-                            + f"new at::Tensor({output}));"
-                        )
->>>>>>> dd24e929
         else:
             self.wrapper_call.writeline(f"return {{{', '.join(output_refs)}}};\n}}")
 
