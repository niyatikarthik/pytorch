import collections
import contextlib
import dataclasses
import functools
import itertools
import logging
import math
import operator
from typing import Dict, Iterable, List, Set

import sympy

import torch

import torch._logging
from torch._prims_common import is_integer_dtype
from torch.utils._sympy.functions import FloorDiv, ModularIndexing
from torch.utils._sympy.value_ranges import ValueRanges
from ..._dynamo.utils import counters
from .. import config, ir, scheduler
from ..codecache import code_hash, get_path
from ..dependencies import MemoryDep, StarDep
from ..ir import ReductionHint
from ..optimize_indexing import indexing_dtype_strength_reduction
from ..scheduler import BaseScheduling
from ..triton_heuristics import AutotuneHint
from ..utils import (
    DeferredLineBase,
    get_fused_kernel_name,
    get_kernel_metadata,
    get_origin_op_info,
    green_text,
    next_power_of_2,
    sympy_product,
    sympy_subs,
    sympy_symbol,
    unique,
    yellow_text,
)
from ..virtualized import ops, V
from ..wrapper_benchmark import get_kernel_category_by_source_code
from .common import (
    CSEVariable,
    DeferredLine,
    free_symbol_startswith,
    IndentedBuffer,
    index_prevent_reordering,
    Kernel,
    OpOverrides,
    PythonPrinter,
    SizeArg,
)
from .triton_utils import config_of, signature_of, signature_to_meta

log = logging.getLogger(__name__)
perf_hint_log = torch._logging.getArtifactLogger(__name__, "perf_hints")
schedule_log = torch._logging.getArtifactLogger(__name__, "schedule")


class TritonPrinter(PythonPrinter):
    def _print_floor(self, expr):
        assert len(expr.args) == 1
        return f"tl.math.floor({self.paren(self._print(expr.args[0]))})"

    def _helper_sqrt(self, expr):
        return f"tl.math.sqrt({self.paren(self._print(expr))}.to(tl.float32))"

    def _print_Min(self, expr):
        nargs = len(expr.args)
        if len(expr.args) == 1:
            return self._print(expr.args[0])

        mid = len(expr.args) // 2
        a = self._print(sympy.Min(*expr.args[:mid]))
        b = self._print(sympy.Min(*expr.args[mid:]))
        return f"tl.math.min({a}, {b})"

    def _print_Max(self, expr):
        nargs = len(expr.args)
        if len(expr.args) == 1:
            return self._print(expr.args[0])

        mid = len(expr.args) // 2
        a = self._print(sympy.Max(*expr.args[:mid]))
        b = self._print(sympy.Max(*expr.args[mid:]))
        return f"tl.math.max({a}, {b})"


texpr = TritonPrinter().doprint
pexpr = PythonPrinter().doprint


def triton_compute_type(dtype):
    triton_type_name = str(dtype).split(".")[-1]
    if triton_type_name == "bool":
        triton_type_name = "int1"
    if triton_type_name in ("float16", "bfloat16"):
        # float16 math is done in float32 inside the kernel
        triton_type_name = "float32"
    return f"tl.{triton_type_name}"


def triton_acc_type(dtype):
    if is_integer_dtype(dtype) and dtype.is_signed:
        nbits = 64 if dtype == torch.int64 else 32
        return f"tl.int{nbits}"
    return triton_compute_type(dtype)


def triton_constant(value):
    if value == float("inf"):
        return 'float("inf")'
    elif value == float("-inf"):
        return 'float("-inf")'
    elif math.isnan(value):
        return 'float("nan")'
    return repr(value)


class TritonCSEVariable(CSEVariable):
    def __init__(self, name, bounds: ValueRanges):
        super().__init__(name, bounds)
        # We'll use this to track which masks the variable needs when used for indirect indexing
        self.mask_vars: Set[str] = set()

    def update_on_args(self, name, args, kwargs):
        # When making a variable that is going to be used in indirect indexing
        # if a where clause is used it should mean that the result is always a
        # valid index, so you shouldn't include any of the dependent variables
        # in the resulting load mask
        if name == "where":
            return
        for arg in args:
            if isinstance(arg, TritonCSEVariable):
                self.mask_vars.update(arg.mask_vars)
            elif isinstance(arg, sympy.Symbol) and arg.name[0] in "xyr":
                # most of the time index vars don't need masks associated with them
                # however, when index vars are used to compute indices for indirect reads
                # those reads should subsequently be masked,
                self.mask_vars.update({f"{arg.name[0]}mask"})


class TritonOverrides(OpOverrides):
    """Map element-wise ops to Triton"""

    @staticmethod
    def to_dtype(x, dtype: torch.dtype):
        if dtype == torch.bool:
            return f"({x} != 0)"
        elif dtype == torch.uint8:
            # to work around llvm uint conversion semantics
            # that produces 0's for negative values
            return f"{x}.to(tl.int8).to(tl.uint8)"
        return f"{x}.to({triton_compute_type(dtype)})"

    @staticmethod
    def to_dtype_bitcast(x, dtype: torch.dtype):
        return f"{x}.to({triton_compute_type(dtype)}, bitcast=True)"

    @classmethod
    def constant(cls, value, dtype):
        if dtype == torch.uint8:
            # tl.full is broken for uint8, remove once triton is fixed.
            # See openai/triton#1919
            tmp = cls.constant(value, torch.int16)
            return cls.to_dtype(tmp, dtype)

        type_ = torch._prims_common.dtype_to_type(dtype)
        triton_val = triton_constant(type_(value))
        triton_type = triton_compute_type(dtype)

        if triton_type == "tl.float32":
            # Float constants are always f32 in triton
            return triton_val

        # NOTE: We use a tensor here in order to get the expected type.
        # Otherwise, e.g. float64 constants would be trunctated to float32.
        # Also, we could just use shape=[1] here but starting with the correct
        # ndim avoids extra `tt.expand_dim` ops appearing in the triton IR.
        ndim = V.kernel.triton_tensor_ndim()
        shape = [1] * ndim
        return f"tl.full({shape}, {triton_val}, {triton_type})"

    @staticmethod
    def abs(x):
        return f"tl.abs({x})"

    @staticmethod
    def libdevice_abs(x):
        return f"tl.math.abs({x})"

    @staticmethod
    def exp(x):
        return f"tl.exp({x})"

    @staticmethod
    def libdevice_exp(x):
        return f"tl.math.exp({x})"

    @staticmethod
    def exp2(x):
        return f"tl.math.exp2({x})"

    @staticmethod
    def expm1(x):
        return f"tl.math.expm1({x})"

    @staticmethod
    def sqrt(x):
        return f"tl.sqrt({x})"

    @staticmethod
    def libdevice_sqrt(x):
        return f"tl.math.sqrt({x})"

    @staticmethod
    def relu(x):
        bug = config.triton.inject_relu_bug_TESTING_ONLY
        if bug == "compile_error":
            return "compile error!"
        elif bug == "runtime_error":
            # NB: this only triggers runtime error as long as input
            # is not all zero
            return f'triton_helpers.device_assert_then({x} == 0, "injected assert fail", {x})'
        elif bug == "accuracy":
            return f"{x} + 1"
        elif bug is None:
            return ops.maximum("0", x)
        else:
            raise AssertionError(
                f"unrecognized config triton.inject_relu_bug_TESTING_ONLY = {bug!r}"
            )

    @staticmethod
    def minimum(a, b):
        return f"triton_helpers.minimum({a}, {b})"

    @staticmethod
    def maximum(a, b):
        return f"triton_helpers.maximum({a}, {b})"

    @staticmethod
    def where(a, b, c):
        return f"tl.where({a}, {b}, {c})"

    @staticmethod
    def cos(x):
        return f"tl.cos({x})"

    @staticmethod
    def libdevice_cos(x):
        return f"tl.math.cos({x})"

    @staticmethod
    def sin(x):
        return f"tl.sin({x})"

    @staticmethod
    def libdevice_sin(x):
        return f"tl.math.sin({x})"

    @staticmethod
    def index_expr(expr, dtype):
        index_str, mask_vars, mask, expand_str = V.kernel.indexing(expr)
        # This is called from CSEProxy.__getattr__,  so we'll set the bounds there
        var = V.kernel.cse.generate(V.kernel.compute, index_str)
        var.mask_vars = mask_vars
        return var

    @staticmethod
    def masked(mask, body, other):
        with V.kernel.mask_loads(mask) as new_mask:
            result = body()
        return ops.where(new_mask, result, triton_constant(other))

    @staticmethod
    def lgamma(x):
        return f"tl.math.lgamma({x})"

    @staticmethod
    def erf(x):
        return f"tl.math.erf({x})"

    @staticmethod
    def cosh(x):
        return f"tl.math.cosh({x})"

    @staticmethod
    def sinh(x):
        return f"tl.math.sinh({x})"

    @staticmethod
    def acos(x):
        return f"tl.math.acos({x})"

    @staticmethod
    def acosh(x):
        return f"tl.math.acosh({x})"

    @staticmethod
    def asin(x):
        return f"tl.math.asin({x})"

    @staticmethod
    def asinh(x):
        return f"tl.math.asinh({x})"

    @staticmethod
    def atan2(x, y):
        return f"tl.math.atan2({x}, {y})"

    @staticmethod
    def atan(x):
        return f"tl.math.atan({x})"

    @staticmethod
    def atanh(x):
        return f"tl.math.atanh({x})"

    @staticmethod
    def copysign(x, y):
        return f"tl.math.copysign({x}, {y})"

    @staticmethod
    def erfc(x):
        return f"tl.math.erfc({x})"

    @staticmethod
    def erfinv(x):
        return f"tl.math.erfinv({x})"

    @staticmethod
    def hypot(x, y):
        return f"tl.math.hypot({x}, {y})"

    @staticmethod
    def log10(x):
        return f"tl.math.log10({x})"

    @staticmethod
    def nextafter(x, y):
        return f"tl.math.nextafter({x}, {y})"

    @staticmethod
    def logical_and(a, b):
        return f"{a} & {b}"

    @staticmethod
    def logical_not(a):
        return f"{a} == 0"

    @staticmethod
    def logical_or(a, b):
        return f"{a} | {b}"

    @staticmethod
    def logical_xor(a, b):
        return f"({a} ^ {b})"

    @staticmethod
    def bitwise_and(a, b):
        return f"{a} & {b}"

    @staticmethod
    def bitwise_not(a):
        return f"~{a}"

    @staticmethod
    def bitwise_or(a, b):
        return f"{a} | {b}"

    @staticmethod
    def bitwise_xor(a, b):
        return f"{a} ^ {b}"

    @staticmethod
    def bitwise_left_shift(a, b):
        return f"{a} << {b}"

    @staticmethod
    def bitwise_right_shift(a, b):
        return f"{a} >> {b}"

    @staticmethod
    def rand(seed, offset):
        offset = f"({offset}).to(tl.uint32)"
        return f"tl.rand({seed}, {offset})"

    @staticmethod
    def randn(seed, offset):
        offset = f"({offset}).to(tl.uint32)"
        return f"tl.randn({seed}, {offset})"

    @staticmethod
    def randint64(seed, offset, low, high):
        offset = f"({offset}).to(tl.uint32)"
        return f"triton_helpers.randint64({seed}, {offset}, {low}, {high})"

    @staticmethod
    def load_seed(name, offset):
        var = V.kernel.args.input(name)
        return (
            f"tl.load({var} + {V.kernel.args.seed_offset('load_seed_offset', offset)})"
        )

    @staticmethod
    def rsqrt(x):
        return f"tl.math.rsqrt({x})"

    @staticmethod
    def log1p(x):
        return f"tl.math.log1p({x})"

    @staticmethod
    def tan(x):
        return f"tl.math.tan({x})"

    @staticmethod
    def tanh(x):
        return f"tl.math.tanh({x})"

    @staticmethod
    def sigmoid(x):
        return f"tl.sigmoid({x})"

    @staticmethod
    def libdevice_sigmoid(x):
        return f"1/(1 + tl.math.exp(-({x})))"

    @staticmethod
    def signbit(x):
        # XX: This is wrong for the value -0.0 in floating point
        return f"tl.math.signbit({x}) if ({x}).dtype is tl.float32 else {x} < 0"

    @staticmethod
    def fmod(a, b):
        return f"tl.math.fmod({a}, {b})"

    @staticmethod
    def pow(a, b):
        return f"tl.math.pow({a}, {b})"

    @staticmethod
    def log(x):
        return f"tl.log({x})"

    @staticmethod
    def libdevice_log(x):
        return f"tl.math.log({x})"

    @staticmethod
    def isinf(x):
        return f"tl.math.isinf({x}).to(tl.int1)"

    @staticmethod
    def isnan(x):
        return f"tl.math.isnan({x}).to(tl.int1)"

    @staticmethod
    def round(x):
        return f"tl.math.nearbyint({x})"

    @staticmethod
    def floor(x):
        return f"tl.math.floor({x})"

    @staticmethod
    def floordiv(a, b):
        # See the comment in lowering.div_mode. a and b are integer type.
        # Similar to div_floor_kernel_cuda in pytorch core.
        # Notice that // in triton behaves as truncdiv instead of floordiv
        quot = f"{a} // {b}"
        rem = f"{a} % {b}"
        return f"tl.where(({a} < 0) != ({b} < 0), tl.where({rem} != 0, {quot} - 1, {quot}), {quot})"

    @staticmethod
    def sign(x):
        def to_int(s):
            return f"{s}.to(tl.int8)"

        left = to_int(ops.lt("0", x))
        right = to_int(ops.lt(x, "0"))
        sub = ops.sub(left, right)
        return f"{sub}.to({x}.dtype)"

    @staticmethod
    def trunc(x):
        return f"tl.math.trunc({x})"

    @staticmethod
    def truncdiv(a, b):
        # See the comment in lowering.div_mode. a and b are integer type.
        # Notice that // in triton behaves as truncdiv instead of floordiv
        return f"{a} // {b}"

    @staticmethod
    def ceil(x):
        return f"tl.math.ceil({x})"


@dataclasses.dataclass
class IterationRanges:
    """
    Each range tree represents multiple sets of iteration indexing
    in a single tiled dimension in the output kernel.

    If you have two loops ranges one (4, 3, 2) and another (4, 6),
    then the range tree will be:
            4 (i0)
        3 (i1)  6 (i3)
        2 (i2)
    Where i0 is shared between both loops, but then the split into
    different indexing vars.  All loop ranges must iterate over
    the same number of elements.
    """

    def __init__(
        self,
        name: str,
        var_list: List[sympy.Symbol],
        var_ranges: Dict[sympy.Symbol, sympy.Expr],
        numel: sympy.Expr,
        prefix: str,
        *,
        kernel: "Kernel",
        divisor=sympy.Integer(1),
        length=sympy.Integer(1),
    ):
        super().__init__()
        self.name = name
        self.var_list = var_list
        self.var_ranges = var_ranges
        self.numel = numel
        self.prefix = prefix
        self.divisor = divisor
        self.length = length
        self.kernel = kernel

    def is_loop(self):
        return self.prefix == "r" and not self.kernel.persistent_reduction


class IterationRangesRoot(IterationRanges):
    def __init__(
        self,
        name: str,
        numel: sympy.Expr,
        prefix: str,
        index: int,
        kernel: "Kernel",
        pid_cache=None,
    ):
        if pid_cache is None:
            pid_cache = {}
        super().__init__(
            name=name,
            var_list=[],
            var_ranges={},
            numel=numel,
            prefix=prefix,
            kernel=kernel,
        )
        self.index = index
        # Store all the nodes in one flat list
        self.nodes: Dict[sympy.Expr, IterationRangesEntry] = {}
        # This is for re-ordering program ID in triton mm template
        # pid_cache["tl.program_id(0)"] = pid_m
        self.pid_cache: Dict[str, str] = pid_cache

    def cache_clear(self):
        for node in self.nodes.values():
            node.cache_clear()

    def lookup(self, divisor, length):
        """
        Lookup a given RangeTreeEntry, creating it if needed
        """
        if V.graph.sizevars.statically_known_equals(divisor * length, self.numel):
            expr = FloorDiv(sympy_symbol(f"{self.prefix}index"), divisor)
        else:
            expr = ModularIndexing(sympy_symbol(f"{self.prefix}index"), divisor, length)

        if expr not in self.nodes:
            node = IterationRangesEntry(
                f"{self.prefix}{next(V.kernel.iter_vars_count)}",
                divisor,
                length,
                expr,
                self,
            )
            V.kernel.range_tree_nodes[node.symbol()] = node
            self.var_list.append(node.symbol())
            self.var_ranges[node.symbol()] = length
            self.nodes[expr] = node
        return self.nodes[expr]

    def construct_entries(self, lengths: List[sympy.Expr]):
        divisor = sympy.Integer(1)
        itervars = []
        for length in reversed(lengths):
            itervars.append(self.lookup(divisor, length))
            divisor = divisor * length
        return list(reversed(itervars))

    def construct(self, lengths: List[sympy.Expr]):
        return [e.symbol() for e in self.construct_entries(lengths)]

    def vars_and_sizes(self, index: sympy.Expr):
        """Figure out vars from this tree used in index"""
        nodes = [V.kernel.range_tree_nodes.get(s) for s in index.free_symbols]
        nodes = [n for n in nodes if n and n.prefix == self.prefix]
        nodes.sort(key=lambda x: V.graph.sizevars.size_hint(x.divisor))
        divisor = sympy.Integer(1)
        index_vars = []
        sizes = []

        def add(node):
            nonlocal divisor
            index_vars.append(node.symbol())
            sizes.append(node.length)
            divisor = divisor * node.length

        for node in nodes:
            if not V.graph.sizevars.statically_known_equals(node.divisor, divisor):
                # fill in unused index var
                add(self.lookup(divisor, FloorDiv(node.divisor, divisor)))
                divisor = node.divisor
            add(node)
        if not V.graph.sizevars.statically_known_equals(self.numel, divisor):
            # fill in unused index var
            add(self.lookup(divisor, FloorDiv(self.numel, divisor)))

        return list(reversed(index_vars)), list(reversed(sizes))

    def ranges_code(self):
        size = self.kernel.indexing_size_str(self.index, self.prefix)
        index_dtype = self.kernel.index_dtype
        convert = f".to({index_dtype})" if index_dtype != "tl.int32" else ""
        return f"tl.arange(0, {self.prefix.upper()}BLOCK){size}{convert}"

    def scalar_code(self, value):
        index_dtype = self.kernel.index_dtype
        ndim = self.kernel.triton_tensor_ndim()
        size = [1] * ndim
        return f"tl.full({size}, {value}, {index_dtype})"

    def get_pid(self):
        key = f"tl.program_id({self.index})"
        pid = self.pid_cache.get(key, key)
        if self.kernel.index_dtype != "tl.int32":
            return f"{pid}.to({self.kernel.index_dtype})"
        return pid

    def codegen_header(self, code, no_x_dim=False):
        x = self.prefix
        if self.is_loop():
            code.writeline(f"{self.name} = {x}offset + {x}base")
        elif x == "r" and self.kernel.persistent_reduction:
            # no need to "roffset = "
            code.writeline(
                f"{self.name} = {self.ranges_code()}",
            )
        else:
            if not no_x_dim:
                line = f"{x}offset + {self.ranges_code()}"
            else:
                line = self.scalar_code(f"{x}offset")
            code.writelines(
                [
                    f"{x}offset = {self.get_pid()} * {x.upper()}BLOCK",
                    f"{self.name} = {line}",
                ]
            )
        code.writeline(f"{x}mask = {self.name} < {x}numel")


class IterationRangesEntry(IterationRanges):
    def __init__(
        self,
        name: str,
        divisor: sympy.Expr,
        length: sympy.Expr,
        expr: sympy.Expr,
        parent: IterationRanges,
    ):
        super().__init__(
            name=name,
            numel=parent.numel / length,
            var_list=parent.var_list,
            var_ranges=parent.var_ranges,
            prefix=parent.prefix,
            divisor=divisor,
            length=length,
            kernel=parent.kernel,
        )
        self.parent = parent
        self.codegen = functools.lru_cache(None)(self._codegen)
        self.expr = expr

    def set_name(self, name):
        self.codegen = lambda: name
        self.codegen.cache_clear = lambda: None
        self.name = name

    def cache_clear(self):
        self.codegen.cache_clear()

    def writeline(self, line):
        if self.is_loop():
            V.kernel.indexing_code.writeline(line)
        else:
            # lift non-reduction stores outside loop
            V.kernel.body.writeline(line)

    def _codegen(self):
        self.writeline(f"{self.name} = " + texpr(V.kernel.rename_indexing(self.expr)))
        return self.name

    def precomputed_args(self):
        # for dynamic shapes, find parts of indexing expressions that have to be precomputed
        precomputed_args = []
        if isinstance(self.expr, sympy.Symbol):
            return precomputed_args
        assert isinstance(self.expr, (FloorDiv, ModularIndexing)), type(self.expr)
        for arg in self.expr.args[1:]:
            if not isinstance(arg, (sympy.Integer, sympy.Symbol)):
                symbols = arg.free_symbols
                if len(symbols) > 0 and all(s.name.startswith("s") for s in symbols):
                    precomputed_args.append(arg)
        return precomputed_args

    def symbol(self):
        return sympy_symbol(self.name)

    def __hash__(self):
        return hash(self.name)

    def __eq__(self, other):
        return self.name == other.name


class TritonKernel(Kernel):
    overrides = TritonOverrides
    sexpr = pexpr

    def __init__(
        self,
        *groups,
        index_dtype,
        mutations=None,
        pid_cache=None,
        reduction_hint=ReductionHint.DEFAULT,
    ):
        if pid_cache is None:
            pid_cache = {}
        super().__init__()
        self.numels = [V.graph.sizevars.simplify(s) for s in groups]
        self.mutations = mutations
        self.range_trees = []
        self.range_tree_nodes = {}
        self.iter_vars_count = itertools.count()
        self.inside_reduction = self.numels[-1] != 1
        self._load_mask = None
        self.body = IndentedBuffer()
        self.indexing_code = IndentedBuffer()
        self.suffix = IndentedBuffer()
        self.outside_loop_vars = set()
        self.reduction_hint = reduction_hint
        self.index_dtype = index_dtype
        # Upper bounds for indirect_indexing and their str representation
        self.indirect_max_sizes: Dict[Tuple[str, str], [sympy.Expr, str]] = {}
        self.last_usage = set()

        self.persistent_reduction = self.should_use_persistent_reduction()
        self.no_x_dim = (
            self.reduction_hint == ReductionHint.INNER
            and self.persistent_reduction
            and len(self.numels) == 2
            and self.numels[-1] >= 256
        )
        self.initialize_range_tree(pid_cache)

        # A set of autotuning hints to pass as part of triton_meta
        self.autotune_hints: Set[AutotuneHint] = set()

        # define this in a closure to make cache local to object
        @functools.lru_cache(None)
        def simplify_indexing(index: sympy.Expr):
            index = V.graph.sizevars.simplify_with_ranges(index, self.var_ranges())
            for tree in self.range_trees:
                index = self.combine_contiguous_dims(index, tree)
            return index

        self.simplify_indexing = simplify_indexing

    def should_use_persistent_reduction(self):
        """
        Heuristic to set self.persistent_reduction and add guards
        if needed.
        """
        if not (self.inside_reduction and config.triton.persistent_reductions):
            return False
        threshold = {
            ReductionHint.INNER: 1024,
        }.get(self.reduction_hint, 64)
        last_numel = self.numels[-1]
        if not isinstance(last_numel, (int, sympy.Integer)):
            # Not static
            return False
        hint = V.graph.sizevars.size_hint(last_numel)
        if hint > threshold:
            return False
        # will need to recompile if we cross a larger power of 2 boundary
        V.graph.sizevars.guard_leq(self.numels[-1], next_power_of_2(hint))
        return True

    def set_last_usage(self, nodes):
        if not self.inside_reduction or self.persistent_reduction:
            return
        self.last_usage = set(
            itertools.chain.from_iterable(
                n.last_usage for n in nodes if n is not EnableReduction
            )
        )

    def initialize_range_tree(self, pid_cache):
        names = list(
            reversed(["xindex", "yindex", "zindex"][: len(self.numels) - 1])
        ) + ["rindex"]
        for i in range(len(self.numels)):
            pid_idx = i if names[i][0] == "r" else "xyz".find(names[i][0])
            self.range_trees.append(
                IterationRangesRoot(
                    names[i], self.numels[i], names[i][0], pid_idx, self, pid_cache
                )
            )
        for tree in self.range_trees:
            # reduction indexing goes inside a loop
            if not tree.is_loop():
                tree.codegen_header(self.body, self.no_x_dim)
        if self.inside_reduction and self.range_trees[-1].is_loop():
            # workaround for this issue:
            # https://gist.github.com/jansel/6527126f781559095c5531f98a4235a7
            self.body.writeline(f"rbase = {self.range_trees[-1].ranges_code()}")

    def disable_reduction(self):
        @contextlib.contextmanager
        def ctx():
            if self.numels[-1] == 1:
                assert not self.inside_reduction
                yield
                return
            if not self.persistent_reduction:
                # calling codegen_body() will flush all the pending buffers
                # and write out a reduction loop
                self.codegen_body()
            self.inside_reduction = False
            try:
                yield
                if not self.persistent_reduction:
                    # flush out any code before opening the next loop
                    self.codegen_body()
            finally:
                self.inside_reduction = True

        return ctx()

    def set_ranges(self, *lengths):
        assert len(lengths) == len(self.range_trees)
        return [
            ranges.construct(length)
            for length, ranges in zip(lengths, self.range_trees)
        ]

    @staticmethod
    def _split_iteration_ranges(
        groups: List[sympy.Expr], lengths: List[List[sympy.Expr]]
    ):
        sv = V.graph.sizevars
        new_ranges = [[] for _ in groups]
        remaining = [sv.simplify(g) for g in groups]
        var_count = itertools.count()

        def add_range(i, expr):
            expr = sv.simplify(expr)
            if not sv.statically_known_multiple_of(remaining[i], expr):
                raise CantSplit()
            # guard on the last item out
            remaining[i] = FloorDiv(remaining[i], expr)
            new_ranges[i].append(expr)
            return next(var_count)

        def make_combined(size, idx1, idx2):
            def getter(flat_vars):
                return size * flat_vars[idx1] + flat_vars[idx2]

            return getter

        return_getters_groups = []
        current_group = 0
        for length_group in lengths:
            return_getters = []
            for size in length_group:
                if sv.statically_known_equals(size, 1):
                    return_getters.append(lambda _: sympy.Integer(0))
                    continue

                while (
                    current_group < len(remaining)
                    and sv.size_hint(remaining[current_group]) == 1
                ):
                    # scroll to next group with remaining elements
                    current_group += 1

                if sv.size_hint(size) > sv.size_hint(remaining[current_group]):
                    # need to break size in two
                    if not sv.statically_known_multiple_of(
                        size, remaining[current_group]
                    ):
                        raise CantSplit()
                    size1 = remaining[current_group]
                    size2 = FloorDiv(size, remaining[current_group])
                    return_getters.append(
                        make_combined(
                            size2,
                            add_range(current_group, size1),
                            add_range(current_group + 1, size2),
                        )
                    )
                else:
                    return_getters.append(
                        operator.itemgetter(add_range(current_group, size))
                    )
            return_getters_groups.append(return_getters)

        assert all(
            V.graph.sizevars.size_hint(s) == 1 for s in remaining
        ), f"failed to set ranges {remaining} {lengths}"

        return new_ranges, return_getters_groups

    @classmethod
    def is_compatible(cls, groups: List[sympy.Expr], lengths: List[List[sympy.Expr]]):
        try:
            cls._split_iteration_ranges(groups, lengths)
            return True
        except CantSplit:
            return False

    def split_and_set_ranges(self, lengths: List[List[sympy.Expr]]):
        """
        We may want to fuse `for i0 in s0*s1` into a tiled kernel with groups (s0, s1).

        To do this we need to split up the iteration space of i0 into something like:
            for i1 in s0:
              for i2 in s1:
                i0 = i1*s1 + i2
                ....

        This function matches and resplits lengths to the groups of
        this kernel to enable tiled + non-tiled fusions.
        """
        groups = [rt.numel for rt in self.range_trees]
        if not self.inside_reduction:
            groups[-1] = sympy.Integer(1)

        if len(lengths) == len(self.range_trees) and all(
            V.graph.sizevars.simplify(sympy_product(x) - g) == 0
            for x, g in zip(lengths, groups)
        ):
            return self.set_ranges(*lengths)

        new_ranges, return_getters_groups = self._split_iteration_ranges(
            groups, lengths
        )
        itervars = list(itertools.chain(*self.set_ranges(*new_ranges)))
        return [[fn(itervars) for fn in fns] for fns in return_getters_groups]

    def is_indirect_indexing(self, index: sympy.Expr):
        # tmpX  means indirect indexing
        return free_symbol_startswith(index, "tmp")

    def is_broadcasted(self, index: sympy.Expr):
        # Note. This may not be correct when there is indirect indexing
        if self.is_indirect_indexing(index):
            return False

        index_numels = [1] * len(self.numels)
        for symbol in index.free_symbols:
            if symbol not in self.range_tree_nodes:
                # Non-iterated variables, e.g. strides
                continue
            entry = self.range_tree_nodes[symbol]
            index_numels[entry.parent.index] *= entry.length

        # If the index variables only iterate over a subset of the kernel
        # numels, then it must be broadcasted.
        simplify = V.graph.sizevars.simplify
        return any(
            simplify(idx_range) != simplify(iter_range)
            for idx_range, iter_range in zip(index_numels, self.numels)
        )

    def combine_contiguous_dims(self, index: sympy.Expr, tree: IterationRangesRoot):
        """
        More aggressive simplification to merge contiguous dims
        """
        if isinstance(index, (sympy.Integer, sympy.Symbol)):
            return index
        index_vars, sizes = tree.vars_and_sizes(index)
        if len(sizes) <= 1:
            return index
        new_sizes, reindex, prune = V.graph.sizevars._simplify_loops(
            index_vars, sizes, index_prevent_reordering([index], index_vars, sizes)
        )
        if new_sizes == sizes:
            return index
        new_index_vars = tree.construct(new_sizes)
        new_index = sympy_subs(index, dict(zip(index_vars, reindex(new_index_vars))))
        return new_index

    def index_to_str(self, index: sympy.Expr) -> str:
        """
        Convert an index expr to a string that can be used in triton code.
        e.g. a sympy expression "s2" may actually appear as "ks1" in the triton kernel.

        Index expressions often need to be passed in as arguments to the triton kernel.
        Rename_indexing and codegen_indexing keep track of the needed indices and add
        new parameters to the function signature.
        """
        return texpr(self.rename_indexing(self.codegen_indexing(index)))

    def indexing(
        self,
        index: sympy.Expr,
        *,
        copy_shape=None,
        dense_indexing=False,
        override_mask=None,
    ):
        """
        Compute the index and mask to pass to tl.load() or tl.store()
        """
        index = self.simplify_indexing(index)
        index = sympy_subs(index, V.graph.sizevars.precomputed_replacements)
        # if simple replacements didn't get rid of floor/ceil, try full subs
        if len(index.atoms(sympy.floor)) or len(index.atoms(sympy.ceiling)):
            index = index.subs(V.graph.sizevars.precomputed_replacements)
        # last resort, if no range vars are in the expr, hoist it
        # TODO instead of trying to blindly find complicated exprs, we should hoist the
        # inputs/outputs sizes and strides, but at the time indexing is generated
        # kernel inputs and outputs are not set yet, we'd need a deeper refactor
        # to do it this way

        if len(index.atoms(sympy.ceiling)):
            for a in index.atoms(sympy.ceiling):
                # for nested exprs, atoms yields top level first (?)
                # so if everything goes fine, lower level replacements will come up empty
                symbols = a.free_symbols
                if len(symbols) > 0 and all(
                    s.name.startswith("s") or s.name.startswith("ps") for s in symbols
                ):
                    replacements = {a: V.graph.sizevars.lookup_precomputed_size(a)}
                    index = sympy_subs(index, replacements)

        index_vars = index.free_symbols
        index = self.simplify_indexing(index)
        index_str = self.index_to_str(index)

        mask_vars: Set[str] = set()
        for var in index_vars:
            if override_mask:
                pass
            elif var.name.startswith("tmp"):
                # indirect indexing
                cse_var = self.cse.varname_map[var.name]
                mask_vars.update(cse_var.mask_vars)
            elif var.name.startswith(("s", "ps")):
                pass
            else:
                # var is one of xN, yN or rN
                assert var.name[0] in "xyr", var.name
                mask_vars.add(f"{var.name[0]}mask")

        need_dense = (
            config.triton.dense_indexing
            or dense_indexing
            or self._load_mask is not None
        ) and index != 0

        have_dense = True
        have_loop_vars = False
        dense_mask_vars = set()

        for tree in self.range_trees:
            if tree.prefix == "r" and not self.inside_reduction:
                continue
            if index_vars.intersection(tree.var_list):
                have_loop_vars = True
            else:
                have_dense = False
            dense_mask_vars.add(f"{tree.prefix}mask")

        expand_str = None

        if isinstance(index, sympy.Integer):
            expand_str = f"{copy_shape}.shape" if copy_shape else self.dense_size_str()
            index_str = f"tl.full({expand_str}, {index_str}, tl.int32)"
            return index_str, set(), "None", expand_str

        if need_dense and not have_dense:
            expand_str = f"{copy_shape}.shape" if copy_shape else self.dense_size_str()
            index_str = f"tl.broadcast_to({index_str}, {expand_str})"
            mask_vars = dense_mask_vars
        elif not have_loop_vars and copy_shape:
            index_str = f"tl.broadcast_to({index_str}, {copy_shape}.shape)"
            mask_vars = dense_mask_vars

        if override_mask:
            mask_vars = {override_mask}

        if self._load_mask:
            mask_vars.add(self._load_mask)

        self.filter_masks(mask_vars)

        mask_str = " & ".join(sorted(map(str, mask_vars))) if mask_vars else "None"
        return index_str, mask_vars, mask_str, expand_str

    def filter_masks(self, mask_vars):
        for tree in self.range_trees:
            # Masks are superfluous if we only have one element
            if V.graph.sizevars.statically_known_equals(tree.numel, 1):
                mask_vars.discard(f"{tree.prefix}mask")
                continue
            # Masks are superfluous if numel is a multiple of BLOCK
            # (We use the fact that BLOCK is required by triton to be a power of 2)
            if tree.prefix.upper() not in config.triton.max_block:
                continue
            max_block = config.triton.max_block[tree.prefix.upper()]
            # Optional optimization: if block divides numel exactly, we will
            # never need to do a masked load to handle stragglers at the end.
            # It's faster to avoid masking at all.  But it is sound to always
            # mask.
            if V.graph.sizevars.statically_known_multiple_of(tree.numel, max_block):
                mask_vars.discard(f"{tree.prefix}mask")

    def var_ranges(self):
        return dict(
            itertools.chain.from_iterable(
                tree.var_ranges.items() for tree in self.range_trees
            )
        )

    def codegen_indexing(self, expr: sympy.Expr):
        expr = V.graph.sizevars.simplify_with_ranges(expr, self.var_ranges())
        for sym in sorted(expr.free_symbols, key=str):
            if sym in self.range_tree_nodes:
                # if indexing expression is complicated, we precompute it on the host side
                # and send the result as a kernel argument
                replacements = {}
                for ps in self.range_tree_nodes[sym].precomputed_args():
                    replacements[ps] = V.graph.sizevars.lookup_precomputed_size(ps)
                if len(replacements) > 0:
                    self.range_tree_nodes[sym].expr = sympy_subs(
                        self.range_tree_nodes[sym].expr, replacements
                    )
                self.range_tree_nodes[sym].codegen()
        return expr

    @contextlib.contextmanager
    def mask_loads(self, mask):
        """Context manager to add an additional mask to tl.load/store"""
        prior = self._load_mask
        if prior:
            mask = self.cse.generate(self.compute, f"{mask} & {prior}")

        self._load_mask = mask
        try:
            # TODO(jansel): do we need a reshape here?
            yield mask
        finally:
            self._load_mask = prior

    def indirect_indexing(self, var, size, check=True):
        class IndirectAssertLine(DeferredLineBase):
            def __init__(self, line, var, mask, size_map):
                self.var = var
                self.mask = mask
                self.line = line
                self.size_map = size_map

            def __call__(self):
                size, size_str = self.size_map[(self.var, self.mask)]

                # We assert if we've not been able to prove the bound
                assert_min = (self.var.bounds.lower >= 0) != sympy.true
                assert_max = (self.var.bounds.upper < size) != sympy.true

                # FooBar interview question
                if not (assert_min or assert_max):
                    return None
                elif assert_min and assert_max:
                    # The conditions need to be in parens because of Python's operator precedence.
                    # It'd be less error-prone to use and/or/not, which is suported by triton
                    cond = f"(0 <= {self.var}) & ({self.var} < {size_str})"
                    cond_print = f"0 <= {self.var} < {size_str}"
                elif assert_min:
                    cond = f"0 <= {self.var}"
                    cond_print = cond
                else:
                    assert assert_max
                    cond = f"{self.var} < {size_str}"
                    cond_print = cond

                if self.mask:
                    cond = f"({cond}) | ~{self.mask}"
                return self.line.format(cond=cond, cond_print=cond_print)

            def _new_line(self, line):
                return IndirectAssertLine(line, self.var, self.mask, self.size_map)

        generate_assert = (
            (check or config.debug_index_asserts)
            and config.triton.assert_indirect_indexing
            and torch.version.hip is None
        )
        if generate_assert:
            mask_vars = set(var.mask_vars)
            if self._load_mask:
                mask_vars.add(self._load_mask)

            mask = ""
            if mask_vars:
                mask = (
                    f"{list(mask_vars)[0]}"
                    if len(mask_vars) == 1
                    else f"({' & '.join(str(v) for v in mask_vars)})"
                )

            # An assertion line may have been written already, if so just
            # update the max size.
            map_key = (var, mask)
            existing_size, _ = self.indirect_max_sizes.get(map_key, (None, None))
            if existing_size is not None:
                size = sympy.Min(size, existing_size)
            else:
                line = 'tl.device_assert({cond}, "index out of bounds: {cond_print}")'
                self.compute.writeline(
                    IndirectAssertLine(line, var, mask, self.indirect_max_sizes)
                )

            self.indirect_max_sizes[map_key] = (size, self.index_to_str(size))

        return sympy_symbol(str(var))

    def load(self, name: str, index: sympy.Expr):
        var = self.args.input(name)
        indirect_indexing = self.is_indirect_indexing(index)
        original_index = index
        index, mask_vars, mask, expand_str = self.indexing(index)

        # Keep the variable in cache if were going to reuse it. Equiv., if any of the following hold
        #  1) We are doing broadcasting
        #  2) It will be used later and it won't be CSE'd. Equiv., if all the following hold
        #   2.1) We are in a reduction loop
        #   2.2) Its not its last use
        #   2.3) This load will not be lifted to the body
        if self.is_broadcasted(original_index):
            ep = ", eviction_policy='evict_last'"
        elif self.inside_reduction and not self.persistent_reduction:
            if name in self.args.inplace_buffers:
                names = set(self.args.inplace_buffers[name].other_names)
            else:
                names = {name}
            last_use = len(names & self.last_usage) > 0
            evict_last = not last_use and ("rmask" in mask or indirect_indexing)
            ep = ", eviction_policy='evict_last'" if evict_last else ""
        else:
            ep = ""
        # "other" below is a workaround for https://github.com/openai/triton/issues/737
        # for bool, even though it's likely subject to the same bug, setting `other` leads
        # to LLVM errors so we are skipping it for now
        if ("tmp" in mask or "rmask" in mask) and V.graph.get_dtype(name) != torch.bool:
            other = ", other=0"
        else:
            other = ""

        append_broadcast = None
        if V.graph.is_unspec_arg(name):
            line = var
        else:
            if isinstance(original_index, sympy.Integer):
                line = f"tl.load({var} + ({original_index}))"
                append_broadcast = expand_str
            else:
                line = f"tl.load({var} + ({index}), {mask}{ep}{other})"
            if V.graph.get_dtype(name) in (torch.float16, torch.bfloat16):
                line += ".to(tl.float32)"

        if "tmp" in mask:
            # Masked loads must come after the mask is computed
            load_buffer = self.compute
        elif (
            self.inside_reduction
            and not self.persistent_reduction
            and "rmask" not in mask
            and not indirect_indexing
        ):
            # can lift a common load outside of reduction loop
            # One exception is when this is an indirect_load.
            load_buffer = self.body
        else:
            load_buffer = self.loads

        result_var = self.cse.generate(load_buffer, line)
        result_var.mask_vars = mask_vars

        if append_broadcast:
            line = f"tl.broadcast_to({result_var}, {append_broadcast})"
            result_var = self.cse.generate(load_buffer, line)

        if not self.inside_reduction or "rmask" not in mask:
            self.outside_loop_vars.add(result_var)

        return result_var

    def store(self, name, index, value, mode=None):
        var = self.args.output(name)
        indirect_indexing = self.is_indirect_indexing(index)
        original_index = index
        index, mask_vars, mask, expand_str = self.indexing(index, dense_indexing=True)

        # Guard against write-after-read corruption in triton.
        # See # https://github.com/openai/triton/issues/1615
        # This triton bug means that a load which is broadcasted over multiple
        # warps may see the result of a store that happens later in the triton
        # program. The workaround is to add a barrier before storing, which
        # enforces that all warps have already read the data.
        is_inplace = name in self.args.inplace_buffers
        is_broadcasted = self.is_broadcasted(original_index)
        if is_inplace and is_broadcasted:
            self.stores.writeline(DeferredLine(name, "tl.debug_barrier()"))

        if mode is None:
            line = f"tl.store({var} + ({index}), {value}, {mask})"
        elif mode == "atomic_add":
            line = f"tl.atomic_add({var} + ({index}), {value}, {mask})"
        else:
            raise NotImplementedError(f"store mode={mode}")
        self.stores.writeline(DeferredLine(name, line))
        if not self.inside_reduction:
            self.outside_loop_vars.add(value)

    def bucketize(
        self,
        values: CSEVariable,
        offsets_name: str,
        offsets_size: sympy.Expr,
        indexing_dtype: torch.dtype,
        right: bool,
    ):
        """
        See [Note: Inductor bucketize op]
        """

        # Triton performance for bucketize_binary_search is much better when the number
        # of threads equals the number of elements.
        # If we're trying to use a bucketize kernel, we should make sure that an
        # autotuning config with num_elements_per_warp=32 exists.
        self.autotune_hints.add(AutotuneHint.ELEMENTS_PER_WARP_32)

        offsets_ptr = self.args.input(offsets_name)
        block_size = self.dense_size_str()
        offsets_size_str = self.index_to_str(offsets_size)

        if indexing_dtype == torch.int32:
            triton_dtype = "tl.int32"
        elif indexing_dtype == torch.int64:
            triton_dtype = "tl.int64"
        else:
            raise NotImplementedError(
                "Bucketize only supports indexing with int32 and int64"
            )

        result = self.cse.generate(
            self.compute,
            f"triton_helpers.bucketize_binary_search({values}, {offsets_ptr}, {triton_dtype}, {right}, {offsets_size_str}, {block_size})",  # noqa: B950 line too long
        )

        return result

    def reduction_resize(self, value):
        ndims = self.triton_tensor_ndim()
        if ndims == 1:
            return f"triton_helpers.promote_to_tensor({value})"

        sizes = [":"] * ndims
        sizes[-1] = "None"
        return f"{value}[{', '.join(sizes)}]"

    def reduction(self, dtype, src_dtype, reduction_type, value):
        assert self.inside_reduction
        default = triton_constant(ir.Reduction.default_value(reduction_type, src_dtype))
        masks = {f"{tree.prefix}mask" for tree in self.range_trees}
        self.filter_masks(masks)
        masks = sorted(masks)
        if self._load_mask:
            masks.append(self._load_mask)
        reduction_range_prefix = self.range_trees[-1].prefix
        reduction_sizes = ["None" for _ in self.range_trees]
        reduction_sizes[-1] = ":"

        def final_reduction(value):
            use_helper = reduction_type in {"any", "max", "min", "prod"}
            module = "triton_helpers" if use_helper else "tl"
            if reduction_type in {"max", "min"}:
                return self.reduction_resize(
                    f"{module}.{reduction_type}2({value}, {dim})"
                )
            return self.reduction_resize(f"{module}.{reduction_type}({value}, {dim})")

        def final_argreduce(buffer, result_var, value, index):
            buffer.splice(
                f"""\
                _, {result_var}_tmp = triton_helpers.{root_op}_with_index({value}, {index}, {dim})
                {result_var} = {self.reduction_resize(f'{result_var}_tmp')}
                """
            )

        dim = len(self.range_trees) - 1 - int(bool(self.no_x_dim))
        acc_type = triton_acc_type(src_dtype)
        result_var = self.cse.newvar()
        result_var.mask_vars = {var for var in masks if var[0] != "r"}
        cond = " & ".join(masks)

        if self.persistent_reduction:
            masked_value = self.cse.generate(
                self.compute, f"tl.where({cond}, {value}, {default})"
            )
            if reduction_type in {"argmax", "argmin"}:
                accumulator_index = self.cse.generate(
                    self.compute,
                    f"tl.broadcast_to({reduction_range_prefix}index, {masked_value}.shape)",
                )
                result_var = self.cse.newvar()
                root_op = {"argmax": "max", "argmin": "min"}[reduction_type]
                final_argreduce(
                    self.compute, result_var, masked_value, accumulator_index
                )
            elif reduction_type == "var_unnormalized":
                # For persistent reductions, don't bother with
                # welford's algorithm since it uses more registers, and
                # taking two reductions doesn't increase memory usage.
                sum_ = self.cse.generate(
                    self.compute,
                    self.reduction_resize(f"tl.sum({masked_value}, {dim})"),
                )
                rnumel = ops.index_expr(self.numels[-1], self.index_dtype)
                rnumel = self.cse.generate(self.compute, f"{rnumel}.to({acc_type})")
                mean = ops.div(sum_, rnumel)

                dx = ops.sub(masked_value, mean)
                dx2 = ops.mul(dx, dx)
                dx2_masked = self.cse.generate(
                    self.compute, f"tl.where({cond}, {dx2}, 0.0)"
                )
                result_var = self.cse.generate(
                    self.compute,
                    self.reduction_resize(f"tl.sum({dx2_masked}, {dim})"),
                )
            else:
                result_var = self.cse.generate(
                    self.compute, final_reduction(masked_value)
                )
        elif (src_dtype, reduction_type, value) not in self.cse.reduction_cache:
            self.cse.reduction_cache[(src_dtype, reduction_type, value)] = result_var
            accumulator = f"_{result_var}"
            self.body.writeline(
                f"{accumulator} = tl.full({self.dense_size_str()}, {default}, {acc_type})"
            )

            if reduction_type in {"argmax", "argmin"}:
                accumulator_index = f"_{result_var}_index"
                long_max = torch.iinfo(torch.int64).max
                self.body.writeline(
                    f"{accumulator_index} = tl.full({self.dense_size_str()}, {long_max}, tl.int64)"
                )
                root_op = {"argmax": "max", "argmin": "min"}[reduction_type]

                self.compute.splice(
                    f"""\
                {accumulator}_next, {accumulator_index}_next = triton_helpers.{root_op}imum_with_index(
                    {accumulator}, {accumulator_index}, {value}, {reduction_range_prefix}index
                )
                {accumulator} = tl.where({cond}, {accumulator}_next, {accumulator})
                {accumulator_index} = tl.where({cond}, {accumulator_index}_next, {accumulator_index})
                """
                )
                final_argreduce(self.suffix, result_var, accumulator, accumulator_index)
            elif reduction_type == "var_unnormalized":
                accumulator_m2 = f"_{result_var}_m2"
                accumulator_weight = f"_{result_var}_weight"
                self.body.writeline(
                    f"{accumulator_m2} = tl.zeros({self.dense_size_str()}, {acc_type})"
                )
                self.body.writeline(
                    f"{accumulator_weight} = tl.zeros({self.dense_size_str()}, {acc_type})"
                )

                self.compute.splice(
                    f"""\
                {value}_delta = {value} - {accumulator}
                {accumulator_weight}_next = {accumulator_weight} + ({cond}).to({acc_type})
                {accumulator}_next = {accumulator} + {value}_delta / {accumulator_weight}_next
                {accumulator_m2}_next = {accumulator_m2} + {value}_delta * ({value} - {accumulator}_next)

                {accumulator} = tl.where({cond}, {accumulator}_next, {accumulator})
                {accumulator_m2} = tl.where({cond}, {accumulator_m2}_next, {accumulator_m2})
                {accumulator_weight} = tl.where({cond}, {accumulator_weight}_next, {accumulator_weight})
                """
                )
                self.suffix.splice(
                    f"""\
                _, {result_var}_tmp, _ = triton_helpers.welford(
                    {accumulator}, {accumulator_m2}, {accumulator_weight}, {dim}
                )
                {result_var} = {self.reduction_resize(f'{result_var}_tmp')}
                """
                )
            else:
                combine_fn = ir.get_reduction_combine_fn(reduction_type, src_dtype)
                updated = combine_fn(accumulator, value)
                self.compute.writeline(
                    f"{accumulator} = tl.where({cond}, {updated}, {accumulator})"
                )

                if src_dtype == torch.bool:
                    # This is only really used for aten.any. It changes the
                    # final reduction of a non-persistent reduction from
                    #     tmp5 = triton_helpers.max(_tmp5, 1)[:, None]
                    # to
                    #     tmp5 = triton_helpers.max(_tmp5.to(tl.int8), 1)[:, None].to(tl.int1)
                    # which is needed because tl.reduce doesn't support tl.int1
                    accumulator = f"{accumulator}.to(tl.int8)"
                    result_type = triton_compute_type(dtype)
                    self.suffix.writeline(
                        f"{result_var} = {final_reduction(accumulator)}.to({result_type})"
                    )
                else:
                    self.suffix.writeline(
                        f"{result_var} = {final_reduction(accumulator)}"
                    )
        else:
            var_name = self.cse.reduction_cache[(src_dtype, reduction_type, value)]
            self.suffix.writeline(f"{result_var} = {var_name}")
            result_var.mask_vars = var_name.mask_vars
        self.outside_loop_vars.add(result_var)
        return result_var

    def store_reduction(self, name, index, value):
        assert self.inside_reduction
        self.inside_reduction = False
        index, mask_vars, mask, _ = self.indexing(index)
        assert "rmask" not in index
        self.inside_reduction = True

        var = self.args.output(name)
        self.suffix.writeline(
            DeferredLine(name, f"tl.store({var} + ({index}), {value}, {mask})")
        )

    def codegen_body(self):
        """
        Concat output code from index_code, loads, compute, stores,
        suffix into self.body.

        For pointwise kernels, this is called just once at the end.

        For reduction kernels, this generates a loop over the reduction
        axis.
        """
        if not (
            self.indexing_code
            or self.loads
            or self.stores
            or self.compute
            or self.suffix
        ):
            return

        if self.inside_reduction and not self.persistent_reduction:
            self.body.writeline("for roffset in range(0, rnumel, RBLOCK):")
            with self.body.indent():
                # last range tree is always reduction
                self.range_trees[-1].codegen_header(self.body)
                self.body.splice(self.indexing_code)
                self.body.splice(self.loads)
                self.body.splice(self.compute)
                self.body.splice(self.stores)

            # invalidate any caches that came from inside the reduction loop
            self.cse.invalidate(self.outside_loop_vars)
            self.range_trees[-1].cache_clear()
        else:
            self.body.splice(self.indexing_code)
            self.body.splice(self.loads)
            self.body.splice(self.compute)
            self.body.splice(self.stores)
        self.body.splice(self.suffix)
        self.indexing_code.clear()
        self.loads.clear()
        self.compute.clear()
        self.stores.clear()
        self.suffix.clear()

    def codegen_kernel_benchmark(self):
        result = IndentedBuffer()
        argdefs, call_args, signature = self.args.python_argdefs()

        result.writelines(["", "", "def get_args():"])
        with result.indent():
            name_cnt = itertools.count()
            var_names = []
            for arg_name, arg_sig in zip(call_args, signature):
                var_name = f"arg_{next(name_cnt)}"
                buf = V.graph.get_buffer(arg_name)
                if buf:
                    result.writeline(
                        f"{var_name} = rand_strided({V.graph.sizevars.size_hints(buf.get_size())}, {V.graph.sizevars.size_hints(buf.get_stride())}, device='{buf.get_device()}', dtype={buf.get_dtype()})"  # noqa: B950 line too long
                    )
                elif arg_name in V.graph.constants:
                    # note that random seed is put in V.graph.constants
                    const_tensor = V.graph.constants[arg_name]
                    result.writeline(
                        f"{var_name} = rand_strided({V.graph.sizevars.size_hints(const_tensor.size())}, {V.graph.sizevars.size_hints(const_tensor.stride())}, device='{const_tensor.device}', dtype={const_tensor.dtype})"  # noqa: B950 line too long
                    )
                elif isinstance(arg_sig, SizeArg):
                    symval_hint = V.graph.sizevars.size_hint(arg_sig.expr)

                    # Force the seed_offset to be 0 so calls to the same kernel
                    # using different seed offset will have the same benchmark harness.
                    # We can dedup kernel definitions in this case.
                    if "seed_offset" in arg_sig.name:
                        symval_hint = 0
                    result.writeline(f"{var_name} = {symval_hint}")
                else:
                    raise KeyError(
                        f"Don't find the buffer or const tensor for {arg_name}"
                    )
                var_names.append(var_name)
            result.writeline(f"return {', '.join(var_names)},")

        result.writelines(["\n", "\n", "def call(args):"])
        grid = []
        extra_args = []
        extra_args_str = None
        index = V.graph.scheduler.current_device.index
        with result.indent():
            result.writeline(f"with torch.cuda._DeviceGuard({index}):")
            with result.indent():
                result.writeline(
                    f"torch.cuda.set_device({index})"
                )  # no-op to ensure context
                for tree in self.range_trees:
                    expr = pexpr(V.graph.sizevars.size_hint(tree.numel))
                    if tree.prefix != "r" or self.inside_reduction:
                        extra_args.append(expr)
                    if tree.prefix != "r":
                        grid.append(expr)

                stream_name = f"stream{index}"
                result.writeline(f"{stream_name} = get_cuda_stream({index})")
                extra_args_str = ", ".join(map(str, extra_args)) + ", "
                result.writeline(
                    f"KERNEL_NAME.run(*args, {extra_args_str}grid=grid({', '.join(grid)}), stream={stream_name})"
                )

        # benchmark all configs
        result.writelines(["\n", "\n", "def benchmark_all_configs(args):"])
        with result.indent():
            result.writeline(f"with torch.cuda._DeviceGuard({index}):")
            with result.indent():
                result.writeline(
                    f"torch.cuda.set_device({index})"
                )  # no-op to ensure context
                result.writeline(
                    f"return KERNEL_NAME.benchmark_all_configs(*args, {extra_args_str}grid=grid({', '.join(grid)}))"
                )

        ninplace_args = len(unique(self.args.inplace_buffers.values()))
        result.writelines(["\n", "\n", "if __name__ == '__main__':"])
        with result.indent():
            result.writeline("from torch._inductor.utils import get_num_bytes")
            result.writeline("from triton.testing import do_bench")
            result.writeline("")

            result.writeline("args = get_args()")
            result.writeline(
                "ms = do_bench(lambda: call(args), rep=40, fast_flush=True)"
            )
            result.writeline(
                f"num_gb = get_num_bytes(*args, num_in_out_args={ninplace_args}) / 1e9"
            )
            result.writeline("gb_per_s = num_gb / (ms / 1e3)")
            result.writeline(
                'print(f"{ms:.3f}ms    {num_gb:.3f}GB    {gb_per_s:.2f}GB/s")'
            )

        return result

    def codegen_kernel(self, name=None):
        from triton import next_power_of_2

        code = IndentedBuffer()

        size_hints = [
            next_power_of_2(V.graph.sizevars.size_hint(numel)) for numel in self.numels
        ]
        if self.persistent_reduction:
            assert self.inside_reduction
            heuristics = "persistent_reduction"
        elif self.inside_reduction:
            heuristics = "reduction"
        else:
            size_hints.pop()
            heuristics = "pointwise"

        if name is None:
            code.splice(
                f"""
                    import triton
                    import triton.language as tl
                    from torch._inductor.ir import ReductionHint
                    from torch._inductor.ir import TileHint
                    from torch._inductor.triton_heuristics import AutotuneHint, {heuristics}
                    from torch._inductor.utils import instance_descriptor
                    from torch._inductor import triton_helpers
                """
            )
            if config.benchmark_kernel:
                code.splice(
                    """
                        from torch._dynamo.testing import rand_strided
                        from torch._C import _cuda_getCurrentRawStream as get_cuda_stream
                        import torch
                        from torch._inductor.triton_heuristics import grid
                    """
                )

        argdefs, _, signature = self.args.python_argdefs()
        # maps actual expression to SizeArg if its in sizevars replacements
        for i, arg in enumerate(signature):
            if (
                isinstance(arg, SizeArg)
                and arg.expr in V.graph.sizevars.inv_precomputed_replacements
            ):
                signature[i] = SizeArg(
                    arg.name, V.graph.sizevars.inv_precomputed_replacements[arg.expr]
                )

        mutated_args = set()
        for mutation in self.mutations:
            if mutation in self.args.input_buffers:
                mutated_args.add(self.args.input_buffers[mutation])
            if (
                mutation in self.args.inplace_buffers
                and mutation not in V.graph.removed_buffers
            ):
                mutated_args.add(self.args.inplace_buffers[mutation].inner_name)
            if mutation in self.args.output_buffers:
                mutated_args.add(self.args.output_buffers[mutation])
        mutated_args = sorted(mutated_args)

        triton_meta = {
            "signature": signature_to_meta(signature, size_dtype=self.index_dtype),
            "device": V.graph.scheduler.current_device.index,
            "device_type": V.graph.scheduler.current_device.type,
            "constants": {},
            "mutated_arg_names": mutated_args,
            "autotune_hints": set(self.autotune_hints),
        }

        for tree in self.range_trees:
            if tree.prefix != "r" or self.inside_reduction:
                sizearg = SizeArg(f"{tree.prefix}numel", tree.numel)
                signature.append(sizearg)
                triton_meta["signature"][len(argdefs)] = signature_of(
                    sizearg, size_dtype=self.index_dtype
                )
                argdefs.append(f"{tree.prefix}numel")
                # constexpr version causes issues, see
                # https://github.com/pytorch/torchdynamo/pull/1362
                # triton_meta["constants"][len(argdefs)] = V.graph.sizevars.size_hint(
                #     tree.numel
                # )
                # argdefs.append(f"{tree.prefix}numel: tl.constexpr")
        triton_meta["configs"] = [config_of(signature)]

        for tree in self.range_trees:
            if tree.prefix == "r" and (
                not self.inside_reduction or self.persistent_reduction
            ):
                continue
            if tree.prefix == "x" and self.no_x_dim:
                continue
            argdefs.append(f"{tree.prefix.upper()}BLOCK : tl.constexpr")

        if self.inside_reduction:
            reduction_hint = self.reduction_hint
            heuristics_line = f"""
                @{heuristics}(
                    size_hints={size_hints!r},
                    reduction_hint={reduction_hint},
                    filename=__file__,
                    meta={triton_meta!r}
                )
                @triton.jit
            """
        else:
            tile_hint = ""
            if len(size_hints) == 2:
                if len(signature) == 4:  # input, output and 2 args
                    tile_hint = "tile_hint=TileHint.SQUARE,"
                else:
                    tile_hint = "tile_hint=TileHint.DEFAULT,"
            heuristics_line = f"""
                @{heuristics}(size_hints={size_hints!r}, {tile_hint}filename=__file__, meta={triton_meta!r})
                @triton.jit
            """
        code.splice(heuristics_line)
        code.writeline(f"def {name or 'KERNEL_NAME'}({', '.join(argdefs)}):")
        self.codegen_body()
        with code.indent():
            self.codegen_static_numels(code)
            for old, new in self.args.aliases():
                code.writeline(f"{old} = {new}")
            code.splice(self.body)

        if config.benchmark_kernel:
            code.splice(self.codegen_kernel_benchmark())

        if name is not None:
            return code.getvalue()

        return code.getvalue()

    def codegen_static_numels(self, code):
        """
        We get a small speedup from hard coding numels if they are static.

        This code stomps on the passed-in values by writing an constant to the top of the kernel.

        In a kernel like:
        def KERNEL_NAME(in_ptr0, in_ptr1, out_ptr2, xnumel, rnumel, XBLOCK : tl.constexpr, RBLOCK : tl.constexpr):

        We would add
        xnumel = 4096
        rnumel = 768

        After the signature, before the kernel code, if we decided to make these static. As its hardcoded, it becomes
        a better signal to triton on how to unroll and do some static indexing. So, it's not so much that downstream
        knows that its a static numel, as that you just plop a constant into the kernel.
        """
        for tree in self.range_trees:
            if tree.prefix != "r" or self.inside_reduction:
                simplified_tree_numel = V.graph.sizevars.simplify(tree.numel)
                if isinstance(simplified_tree_numel, (sympy.Integer, int)):
                    code.writeline(f"{tree.prefix}numel = {int(simplified_tree_numel)}")

            if tree.prefix == "r" and self.persistent_reduction:
                simplified_tree_numel = V.graph.sizevars.simplify(tree.numel)
                if isinstance(simplified_tree_numel, (sympy.Integer, int)):
                    val = int(simplified_tree_numel)
                else:
                    continue
                val = next_power_of_2(val)
                code.writeline(f"RBLOCK: tl.constexpr = {val}")

            if tree.prefix == "x" and self.no_x_dim:
                code.writeline("XBLOCK: tl.constexpr = 1")

    def triton_tensor_ndim(self):
        no_x_dim = int(bool(self.no_x_dim))
        no_r_dim = self.numels[-1] == 1
        return len(self.range_trees) - no_x_dim - no_r_dim

    def indexing_size_str(self, i=None, x=None):
        # no_x_dim is sympy.logic.boolalg.BooleanTrue
        no_x_dim = int(bool(self.no_x_dim))
        sizes = ["None"] * self.triton_tensor_ndim()
        if i is not None:
            idx = i - no_x_dim
            sizes[idx] = ":"
        return f"[{', '.join(sizes)}]"

    def dense_size_str(self):
        sizes = []
        for tree in self.range_trees:
            if self.no_x_dim and tree.prefix == "x":
                continue
            if tree.prefix != "r" or self.inside_reduction:
                sizes.append(f"{tree.prefix.upper()}BLOCK")
            elif tree.prefix == "r" and tree.numel != 1:
                sizes.append("1")

        if sizes[0:3] == ["ZBLOCK", "YBLOCK", "XBLOCK"]:
            sizes[0:3] = reversed(sizes[0:3])

        if sizes[0:2] == ["YBLOCK", "XBLOCK"]:
            sizes[0:2] = reversed(sizes[0:2])

        return f"[{', '.join(sizes)}]"

    def call_kernel(self, name: str, node_origins: List=[]):
        wrapper = V.graph.wrapper_code
        _, call_args, _ = self.args.python_argdefs()
        # dynamo wraps unspec variable as 0d CPU tensor, need convert to scalar
        for i in range(len(call_args)):
            if V.graph.is_unspec_arg(call_args[i]):
                call_args[i] = call_args[i] + ".item()"
        grid = []
        # TODO(jansel): if there are constants, we shouldn't bother passing them as args
        for tree in self.range_trees:
            if isinstance(tree.numel, (sympy.Integer, sympy.Symbol)):
                expr = tree.numel
            else:
                expr = wrapper.generate_numel_expr(name, tree)

            if tree.prefix != "r" or self.inside_reduction:
                call_args.append(expr)
            if tree.prefix != "r":
                grid.append(expr)

        wrapper.generate_kernel_call(
            name,
            call_args,
            grid,
            V.graph.scheduler.current_device.index,
        )

        # Introduce a data structure to hold the marker info
        # Then pass the new data structure to writeline
        # This will cause a with record_function to be emitted on the
        # next line
        op_info = get_origin_op_info(node_origins)
        origin_ops = [(op.op_type, op.mod_name, op.torch_op) for op in op_info]
        wrapper.writeline(op_info)
        wrapper.writeline(
            f"{name}.run({call_args}, grid=grid({', '.join(grid)}), stream={stream_name}) ## Add Marker here! node schedule {origin_ops}"
        )

    def warn_mix_layout(self, kernel_name):
        """
        Print message if the kernel have mixed layout inputs.
        Only care about 4D tensor for now.
        """
        if (
            len(self.args.input_buffers) == 1
            and len(self.args.output_buffers) == 1
            and len(self.args.inplace_buffers) == 0
        ):
            # even if input buffer and output buffer have different layout,
            # this can be a layout conversion kernel. No need to warn for
            # the mix layouts.
            return

        argdefs, call_args, signature = self.args.python_argdefs()
        uniform_stride_order = None
        for arg_name in call_args:
            buf = V.graph.get_buffer(arg_name)
            if buf and len(buf.layout.size) == 4:
                # ignore the tensor if only 1 dimention is non-zero
                if len([x for x in buf.layout.size if x == 1]) == 3:
                    continue
                stride_order = ir.get_stride_order(buf.layout.stride)
                if uniform_stride_order is None:
                    uniform_stride_order = stride_order
                elif uniform_stride_order != stride_order:
                    msg = yellow_text(
                        f"Expected stride order {uniform_stride_order}, but found stride order"
                        + f" {stride_order} for kernel {kernel_name}"
                    )
                    log.warning(msg)

                    stride_order_list = [
                        ir.get_stride_order(V.graph.get_buffer(name).layout.stride)
                        if V.graph.get_buffer(name)
                        else None
                        for name in call_args
                    ]
                    size_list = [
                        V.graph.get_buffer(name).layout.size
                        if V.graph.get_buffer(name)
                        else None
                        for name in call_args
                    ]
                    source_list = [
                        "GraphInput"
                        if name in V.graph.graph_inputs
                        else "IntermediateBuffer"
                        if name in V.graph.name_to_buffer
                        else None
                        for name in call_args
                    ]

                    msg = yellow_text(
                        f"  param names {argdefs}\n  buf names {call_args}\n  strides {stride_order_list}"
                        + f"\n  sizes {size_list}\n  sources {source_list}\n"
                    )
                    log.warning(msg)
                    return
        msg = green_text(
            f"All the inputs for the triton kernel {kernel_name} have uniform layout"
        )
        log.warning(msg)

    def create_cse_var(self, *args, **kwargs):
        return TritonCSEVariable(*args, **kwargs)


class TritonScheduling(BaseScheduling):
    def __init__(self, scheduler):
        self.scheduler = scheduler

    def group_fn(self, sizes):
        return tuple(V.graph.sizevars.simplify(sympy_product(s)) for s in sizes)

    def can_fuse(self, node1, node2):
        """
        Hook called by Scheduler to determine if the Triton backend
        can fuse node1 and node2.  These nodes might already be
        FusedSchedulerNodes.
        """
        if isinstance(node1, scheduler.ForeachKernelSchedulerNode) or isinstance(
            node2, scheduler.ForeachKernelSchedulerNode
        ):
            return scheduler.ForeachKernelSchedulerNode.can_fuse(node1, node2)

        _, (numel1, rnumel1) = node1.group
        _, (numel2, rnumel2) = node2.group

        if node1.is_reduction() and node2.is_reduction():
            return numel1 == numel2 and rnumel1 == rnumel2

        if not node1.is_reduction() and not node2.is_reduction():
            if not (numel1 == numel2 and rnumel1 == rnumel2):
                return False

            if node1.is_template():
                return True  # skip checks for compatible tiling

            # check for a bad combined tiling
            tiling1 = self.select_tiling(node1.get_nodes(), numel1, rnumel1)
            tiling2 = self.select_tiling(node2.get_nodes(), numel1, rnumel1)
            tiling3 = self.select_tiling(
                node1.get_nodes() + node2.get_nodes(), numel1, rnumel1
            )
            if config.triton.tiling_prevents_pointwise_fusion:
                if len(tiling1) > 2:
                    if len(tiling2) > 2:
                        return tiling1 == tiling2 == tiling3
                    else:
                        return tiling1 == tiling3
                elif len(tiling2) > 2:
                    return tiling2 == tiling3

            return True

        if not node1.is_reduction() and node2.is_reduction():
            assert rnumel1 == 1 and rnumel2 != 1
            if numel1 == numel2 * rnumel2:
                if not all(
                    TritonKernel.is_compatible((numel2, rnumel2), n.get_ranges())
                    for n in node1.get_nodes()
                ):
                    return False
                if (
                    config.triton.tiling_prevents_reduction_fusion
                    and not node1.is_template()
                ):
                    return self.select_tiling(node1.get_nodes(), numel1) in (
                        (numel1, 1),
                        (numel2, rnumel2, 1),
                    )
                return True

            return numel1 == numel2

        assert node1.is_reduction() and not node2.is_reduction()
        # swap args to hit the case above
        return self.can_fuse_horizontal(node2, node1)

    can_fuse_vertical = can_fuse
    can_fuse_horizontal = can_fuse

    def generate_node_schedule(self, nodes, numel, rnumel):
        node_schedule = []
        current_loop_writes = set()
        is_current_reductions = set()
        done = set()

        def fits_in_main_body(n):
            _, (node_numel, node_rnumel) = n.group
            return (node_numel == numel and node_rnumel == rnumel) or (
                node_numel == numel * rnumel and node_rnumel == 1
            )

        def fits_outside_reduction(n):
            _, (node_numel, node_rnumel) = n.group
            return node_numel == numel and node_rnumel == 1 and rnumel != 1

        @contextlib.contextmanager
        def end_current_reduction_loop():
            if current_loop_writes:
                # flush out any other runnable nodes to reduce number of loops
                for other_node in nodes[index + 1 :]:
                    if (
                        node not in done
                        and fits_in_main_body(other_node)
                        and not (
                            current_loop_writes & other_node.recursive_predecessors
                        )
                    ):
                        done.add(node)
                        current_loop_writes.add(node.get_name())
                        is_current_reductions.add(node.is_reduction())
                        node_schedule.append(node)

            if node_schedule and node_schedule[-1] is EnableReduction:
                node_schedule.pop()
            else:
                node_schedule.append(DisableReduction)
            yield
            node_schedule.append(EnableReduction)
            current_loop_writes.clear()
            is_current_reductions.clear()

        for index, node in enumerate(nodes):
            if node in done:
                continue
            done.add(node)

            def requires_closing_previous_reduction(node, node_schedule):
                if rnumel == 1:
                    return False
                if not current_loop_writes & node.recursive_predecessors:
                    return False
                assert node_schedule and not isinstance(
                    node_schedule[-1], (EnableReduction, DisableReduction)
                )
                return True in is_current_reductions

            if fits_in_main_body(node):
                if requires_closing_previous_reduction(node, node_schedule):
                    with end_current_reduction_loop():
                        pass  # need to start a new reduction loop
                current_loop_writes.add(node.get_name())
                is_current_reductions.add(node.is_reduction())
                node_schedule.append(node)
            elif fits_outside_reduction(node):
                with end_current_reduction_loop():
                    node_schedule.append(node)
            else:
                raise NotImplementedError(
                    f"unexpected group: ({numel}, {rnumel}) != {node.group[1]}"
                )

        return node_schedule

    def codegen_nodes(self, nodes):
        """
        Given a set of pre-fused nodes, generate a Triton kernel.
        """
        _, (numel, rnumel) = max(nodes, key=lambda x: int(x.is_reduction())).group

        node_schedule = self.generate_node_schedule(nodes, numel, rnumel)

        if schedule_log.isEnabledFor(logging.DEBUG):
            schedule_log.debug("Schedule:\n %s", node_schedule)

        return self.codegen_node_schedule(node_schedule, numel, rnumel)

    @staticmethod
    def reduction_hint(node):
        assert node.is_reduction()
        if all(
            dep.is_contiguous()
            for dep in itertools.chain(node.read_writes.reads, node.read_writes.writes)
        ):
            return ReductionHint.INNER
        else:
            return node.node.data.reduction_hint

    @staticmethod
    def can_use_32bit_indexing(numel: sympy.Expr, buffers: Iterable[ir.Buffer]) -> bool:
        int_max = torch.iinfo(torch.int32).max
        size_hint = V.graph.sizevars.size_hint
        has_hint = V.graph.sizevars.shape_env.has_hint

        def within_32bit(e):
            # Allow for unhinted e as long as we can still statically prove
            # (e.g., via ValueRanges) that it is still in bounds
            if V.graph.sizevars.is_expr_static_and_true(e <= int_max):
                return True
            # Otherwise, the hint MUST exist and be in range
            return has_hint(e) and size_hint(e) <= int_max

        if not within_32bit(numel):
            return False

        buf_sizes = [buf.get_layout().storage_size() for buf in buffers]
        if not all(within_32bit(size) for size in buf_sizes):
            return False

        # Only install guards for 32-bit indexing as there is no correctness
        # issue with using 64-bit for everything
        V.graph.sizevars.guard_leq(numel, int_max)
        for size in buf_sizes:
            V.graph.sizevars.guard_leq(size, int_max)
        return True

    @staticmethod
    def select_index_dtype(node_schedule, numel, reduction_numel):
        # Gather all used buffer names
        buffer_names = set()
        for node in node_schedule:
            if not isinstance(node, scheduler.BaseSchedulerNode):
                continue

            buffer_names.update(node.get_names())
            buffer_names.update(node.used_buffer_names())

        # Get buffers objects
        def _get_buffer(name: str) -> ir.Buffer:
            if name in V.graph.name_to_buffer:
                return V.graph.name_to_buffer[name]
            elif name in V.graph.graph_inputs:
                return V.graph.graph_inputs[name]
            elif name in V.graph.constants:
                data = V.graph.constants[name]
                return ir.ConstantBuffer(
                    name,
                    ir.FixedLayout(
                        data.device, data.dtype, *V.graph.static_sizes_strides(data)
                    ),
                )
            raise RuntimeError(f"Failed to find buffer matching name {name}")

        buffers = [_get_buffer(name) for name in buffer_names]

        # In theory we can separately check xnumel and rnumel are <= int_max
        # but some indexers do use the full linear index so we need to be
        # conservative here.
        total_numel = numel * reduction_numel

        if TritonScheduling.can_use_32bit_indexing(total_numel, buffers):
            return "tl.int32"
        return "tl.int64"

    def get_kernel_args(self, node_schedule, numel, reduction_numel):
        tiled_groups = self.select_tiling(node_schedule, numel, reduction_numel)
        reductions = list(
            filter(
                lambda n: n not in (EnableReduction, DisableReduction)
                and n.is_reduction(),
                node_schedule,
            )
        )
        if len(reductions) > 0:
            hints = [self.reduction_hint(n) for n in reductions]
            if hints.count(hints[0]) == len(hints):
                reduction_hint_val = hints[0]
            else:
                reduction_hint_val = ReductionHint.DEFAULT
        else:
            reduction_hint_val = ReductionHint.DEFAULT

        mutations = set()
        for node in node_schedule:
            if hasattr(node, "get_mutations"):
                mutations.update(node.get_mutations())

        index_dtype = self.select_index_dtype(node_schedule, numel, reduction_numel)

        return tiled_groups, reduction_hint_val, mutations, index_dtype

    def codegen_comment(self, node_schedule):
        wrapper = V.graph.wrapper_code
        origins, detailed_origins = get_kernel_metadata(node_schedule, wrapper)
        if origins:
            wrapper.writeline(origins)

    def codegen_node_schedule(self, node_schedule, numel, reduction_numel):
        tiled_groups, reduction_hint_val, mutations, index_dtype = self.get_kernel_args(
            node_schedule, numel, reduction_numel
        )

        kernel = TritonKernel(
            *tiled_groups,
            reduction_hint=reduction_hint_val,
            mutations=mutations,
            index_dtype=index_dtype,
        )

        self.codegen_node_schedule_with_kernel(node_schedule, kernel)

        src_code = kernel.codegen_kernel()
        kernel_name = self.define_kernel(src_code, node_schedule)
<<<<<<< HEAD

        kernel.call_kernel(kernel_name, node_origins=node_schedule)
=======
        self.codegen_comment(node_schedule)
        kernel.call_kernel(kernel_name)
>>>>>>> d0e50d90

        if config.warn_mix_layout:
            kernel.warn_mix_layout(kernel_name)

        if (
            V.graph.wrapper_code.supports_intermediate_hooks
            and config.generate_intermediate_hooks
        ):
            # Not every node in the schedule will actually be live on output;
            # we can't check dead buffers.
            live_outs = kernel.args.live_output_buffers()
            for node in node_schedule:
                if not isinstance(node, scheduler.BaseSchedulerNode):
                    continue
                name = node.get_name()
                if name not in live_outs:
                    continue
                origin_node = node.node.get_origin_node()
                if origin_node is not None:
                    counters["inductor"]["intermediate_hooks"] += 1
                    V.graph.wrapper_code.writeline(
                        f"run_intermediate_hooks({origin_node.name!r}, {name})"
                    )

        self.scheduler.free_buffers()

    def codegen_node_schedule_with_kernel(self, node_schedule, kernel):
        def current_reduction_nodes(nodes):
            return itertools.takewhile(lambda n: n is not DisableReduction, nodes)

        with kernel:
            stack = contextlib.ExitStack()
            kernel.set_last_usage(current_reduction_nodes(node_schedule))
            for node in node_schedule:
                if node not in (EnableReduction, DisableReduction):
                    node.mark_run()
            for i, node in enumerate(node_schedule):
                if node is DisableReduction:
                    stack.enter_context(kernel.disable_reduction())
                elif node is EnableReduction:
                    stack.close()
                    kernel.set_last_usage(current_reduction_nodes(node_schedule[i:]))
                else:
                    # TODO - use split ranges ?
                    indexing_dtype_strength_reduction(node._body)
                    index_vars = kernel.split_and_set_ranges(node.get_ranges())
                    node.codegen(index_vars)

    def define_kernel(self, src_code, node_schedule):
        wrapper = V.graph.wrapper_code
        if src_code in wrapper.src_to_kernel:
            kernel_name = wrapper.src_to_kernel[src_code]
        else:
            fused_name = (
                get_fused_kernel_name(node_schedule, config.triton.descriptive_names)
                if config.triton.descriptive_names
                else ""
            )
            kernel_category = get_kernel_category_by_source_code(src_code)[:3]
            kernel_name = "_".join(
                ["triton", kernel_category, fused_name, wrapper.next_kernel_suffix()]
            )
            # use the original src_code as the key
            wrapper.src_to_kernel[src_code] = kernel_name
            subs_name = kernel_name if config.triton.unique_kernel_names else "triton_"
            src_code = src_code.replace("KERNEL_NAME", subs_name)

            # TODO(voz): Ostensibly, we should not need this. But there are cases where C++ codegen does
            # not use BracesBuffer, so we have no good indicator of a C++ buffer atm.
            src_code = src_code.replace("#pragma CMT", "#")

            basename, _, kernel_path = get_path(code_hash(src_code), "py")

            compile_wrapper = IndentedBuffer()
            compile_wrapper.writeline(f"async_compile.triton({subs_name!r}, '''")
            compile_wrapper.splice(src_code, strip=True)
            compile_wrapper.writeline("''')")

            metadata_comment = f"# kernel path: {kernel_path}"
            origins, detailed_origins = get_kernel_metadata(node_schedule, wrapper)
            metadata_comment += "\n" + origins + "\n" + detailed_origins
            wrapper.define_kernel(
                kernel_name, compile_wrapper.getvalue(), metadata_comment
            )
        return kernel_name

    def codegen_template(self, template_node, epilogue_nodes):
        """
        Codegen a triton template
        """
        _, (numel, rnumel) = template_node.group
        assert rnumel == 1
        kernel, render = template_node.node.make_kernel_render(template_node.node)
        with kernel:
            for node in [template_node, *epilogue_nodes]:
                node.mark_run()
            partial_code = render()
            for node in epilogue_nodes:
                node.codegen(kernel.split_and_set_ranges(node.get_ranges()))

<<<<<<< HEAD
        src_code = render()
        kernel_name = self.define_kernel(src_code, [template_node, *epilogue_nodes])
        kernel.call_kernel(kernel_name, node_origins=[template_node, *epilogue_nodes])
=======
        # finalize must be called after adding epilogue above
        src_code = partial_code.finalize()
        node_schedule = [template_node, *epilogue_nodes]
        kernel_name = self.define_kernel(src_code, node_schedule)
        self.codegen_comment(node_schedule)
        kernel.call_kernel(kernel_name)
>>>>>>> d0e50d90
        self.scheduler.free_buffers()

    def codegen_sync(self):
        V.graph.wrapper_code.writeline("torch.cuda.synchronize()")

    def codegen_foreach(self, foreach_node):
        from .triton_foreach import ForeachKernel

        for node_group in ForeachKernel.horizontal_partition(
            foreach_node.get_subkernel_nodes()
        ):
            fused_node_lists = [node.get_nodes() for node in node_group]
            kernel = ForeachKernel()

            for nodes in fused_node_lists:
                _, (numel, rnumel) = max(
                    nodes, key=lambda x: int(x.is_reduction())
                ).group
                node_schedule = self.generate_node_schedule(nodes, numel, rnumel)
                (
                    tiled_groups,
                    reduction_hint_val,
                    mutations,
                    index_dtype,
                ) = self.get_kernel_args(node_schedule, numel, rnumel)
                self.codegen_node_schedule_with_kernel(
                    node_schedule,
                    kernel.create_sub_kernel(
                        *tiled_groups,
                        reduction_hint=reduction_hint_val,
                        mutations=mutations,
                        index_dtype=index_dtype,
                    ),
                )

            src_code = kernel.codegen_kernel()
            kernel_name = self.define_kernel(src_code, [foreach_node])
            self.codegen_comment([foreach_node])
            kernel.call_kernel(V.graph.wrapper_code, kernel_name)

        self.scheduler.free_buffers()

    @staticmethod
    @functools.lru_cache(32)
    def candidate_tilings(node):
        ranges, reduction_ranges = node.get_ranges()
        if len(ranges) <= 1:
            return ()

        rw = node.pointwise_read_writes()
        assert len(rw.range_vars) == len(ranges)

        # isinstance(dep, MemoryDep): this filters out StarDeps. StarDeps refer to reads
        # that need to access the entire tensor; they don't contribute read indexing
        # information (and practically, they don't have dep.index so they can't be used
        # for stride_hints below
        dep_sources = [rw.reads, rw.writes]
        assert all(
            isinstance(dep, (MemoryDep, StarDep))
            for dep in itertools.chain(*dep_sources)
        )
        deps = [
            dep
            for dep in itertools.chain(*dep_sources)
            if dep.name not in V.graph.removed_buffers and isinstance(dep, MemoryDep)
        ]
        write_names = {dep.name for dep in rw.writes}

        tilings = []

        for dep in deps:
            strides = V.graph.sizevars.stride_hints(dep.index, rw.range_vars)
            assert len(strides) == len(ranges)
            try:
                split = strides.index(1) + 1
                if split == len(ranges):
                    continue
                if all(s == 0 for s in strides[split:]):
                    # if this is a broadcasted tensor and all dimensions after split are broadcast,
                    # this is not a real split
                    continue

            except ValueError:
                continue
            tiled_groups = (
                V.graph.sizevars.simplify(sympy_product(ranges[:split])),
                V.graph.sizevars.simplify(sympy_product(ranges[split:])),
            )
            # score by number of elements
            score = V.graph.sizevars.size_hint(
                sympy_product(
                    size for size, stride in zip(ranges, strides) if stride != 0
                )
            )
            if dep.name in write_names:
                # ngimel said contiguous writes is more important than reads
                score *= 2
            if CandidateTiling.is_good_size(tiled_groups[0]):
                score *= 2
            if CandidateTiling.is_good_size(tiled_groups[1]):
                score *= 2

            if (
                V.graph.sizevars.size_hint(
                    score - sympy_product(itertools.chain(ranges, reduction_ranges))
                )
                >= 0
            ):
                tilings.append(CandidateTiling(tiled_groups, score, dep.name))
        return tilings

    @classmethod
    def select_tiling(cls, node_schedule, numel, reduction_numel=sympy.Integer(1)):
        """
        Heuristics to decide how to tile kernels.
        Currently, we tile based on stride-1 dimensions.

        Returns:
            `(tile1, tile2, reduction_numel)` s.t. `tile1 * tile2 == numel`

        """
        if reduction_numel != 1 or config.triton.max_tiles <= 1:
            # TODO(jansel): should we tile reductions?
            # do perf hint here if stride-1 dim is not being reduced
            if perf_hint_log.level <= logging.WARNING:
                for node in EnableReduction.filter(node_schedule):
                    if len(cls.candidate_tilings(node)) > 0:
                        perf_hint_log.info("reduction over non-contiguous dims")
                        break
            return (numel, reduction_numel)

        seen_names = set()
        candidate_tiles = collections.Counter()
        for node in EnableReduction.filter(node_schedule):
            for tiling in cls.candidate_tilings(node):
                if tiling.name in seen_names:
                    continue
                seen_names.add(tiling.name)
                candidate_tiles[tiling.tiling] += tiling.score

        ranked_tilings = [tiling for tiling, score in candidate_tiles.most_common()]

        if config.triton.max_tiles >= 3:
            # Consider adding a third dimension of tiling, but only
            # when a1 is a multiple of b1; otherwise, you have a lot
            # of stragglers which is annoying to generate code for.
            #
            # NB: More than three max tiles is not enabled by default.

            # Add one 3D tiling choice
            for i in range(1, len(ranked_tilings)):
                a0, a1 = ranked_tilings[0]
                b0, b1 = ranked_tilings[i]
                if V.graph.sizevars.size_hint(a1 - b1) == 0:
                    continue
                if V.graph.sizevars.size_hint(a1 - b1) < 0:
                    # swap so a0 is bigger
                    a0, a1 = ranked_tilings[i]
                    b0, b1 = ranked_tilings[0]
                assert V.graph.sizevars.size_hint(a1 - b1) > 0
                if V.graph.sizevars.statically_known_multiple_of(a1, b1):
                    tiling = (a0, FloorDiv(a1, b1), b1)
                    ranked_tilings = [tiling] + ranked_tilings
                    break  # only 1 choice for now

        if len(ranked_tilings) > 1:
            perf_hint_log.info("possibly bad tiling: %s", ranked_tilings)

        for tiled_groups in ranked_tilings:
            new_groups = (*tiled_groups, reduction_numel)
            if all(
                TritonKernel.is_compatible(new_groups, node.get_ranges())
                for node in node_schedule
                if isinstance(node, scheduler.SchedulerNode)
            ):
                return new_groups

        return (numel, reduction_numel)

    def flush(self):
        pass


@dataclasses.dataclass
class CandidateTiling:
    tiling: List[sympy.Expr]
    score: int  # higher is better
    name: str = None

    @staticmethod
    def is_good_size(s):
        """Somewhat arbitrary heuristic used to boost scores for some sizes"""
        s = V.graph.sizevars.size_hint(s)
        return s >= 32 and (s % 32 == 0)


class DisableReduction:
    """
    Marker to invoke `kernel.disable_reduction()`.  This closes a
    reduction loop and allows for pointwise ops to occur on the output
    of a reduction.
    """


class EnableReduction:
    """
    Marker to end a DisableReduction block.
    """

    @staticmethod
    def filter(node_schedule):
        """
        Get the nodes from node_schedule skipping those in a
        DisableReduction block.
        """
        disabled = False
        for node in node_schedule:
            if node in (EnableReduction, DisableReduction):
                # Don't tile stuff outside the main reduction loop
                disabled = node is DisableReduction
            elif disabled:
                pass
            else:
                yield node


class CantSplit(Exception):
    pass<|MERGE_RESOLUTION|>--- conflicted
+++ resolved
@@ -1912,7 +1912,7 @@
 
         return f"[{', '.join(sizes)}]"
 
-    def call_kernel(self, name: str, node_origins: List=[]):
+    def call_kernel(self, name: str):
         wrapper = V.graph.wrapper_code
         _, call_args, _ = self.args.python_argdefs()
         # dynamo wraps unspec variable as 0d CPU tensor, need convert to scalar
@@ -1939,15 +1939,8 @@
             V.graph.scheduler.current_device.index,
         )
 
-        # Introduce a data structure to hold the marker info
-        # Then pass the new data structure to writeline
-        # This will cause a with record_function to be emitted on the
-        # next line
-        op_info = get_origin_op_info(node_origins)
-        origin_ops = [(op.op_type, op.mod_name, op.torch_op) for op in op_info]
-        wrapper.writeline(op_info)
         wrapper.writeline(
-            f"{name}.run({call_args}, grid=grid({', '.join(grid)}), stream={stream_name}) ## Add Marker here! node schedule {origin_ops}"
+            f"{name}.run({call_args}, grid=grid({', '.join(grid)}), stream={stream_name})"
         )
 
     def warn_mix_layout(self, kernel_name):
@@ -2289,6 +2282,13 @@
         wrapper = V.graph.wrapper_code
         origins, detailed_origins = get_kernel_metadata(node_schedule, wrapper)
         if origins:
+            # Introduce a data structure to hold the marker info
+            # Then pass the new data structure to writeline
+            # This will cause a with record_function to be emitted on the
+            # next line
+            op_info = get_origin_op_info(node_origins)
+            origin_ops = [(op.op_type, op.mod_name, op.torch_op) for op in op_info]
+            wrapper.writeline(op_info)
             wrapper.writeline(origins)
 
     def codegen_node_schedule(self, node_schedule, numel, reduction_numel):
@@ -2307,13 +2307,8 @@
 
         src_code = kernel.codegen_kernel()
         kernel_name = self.define_kernel(src_code, node_schedule)
-<<<<<<< HEAD
-
-        kernel.call_kernel(kernel_name, node_origins=node_schedule)
-=======
         self.codegen_comment(node_schedule)
         kernel.call_kernel(kernel_name)
->>>>>>> d0e50d90
 
         if config.warn_mix_layout:
             kernel.warn_mix_layout(kernel_name)
@@ -2414,18 +2409,12 @@
             for node in epilogue_nodes:
                 node.codegen(kernel.split_and_set_ranges(node.get_ranges()))
 
-<<<<<<< HEAD
-        src_code = render()
-        kernel_name = self.define_kernel(src_code, [template_node, *epilogue_nodes])
-        kernel.call_kernel(kernel_name, node_origins=[template_node, *epilogue_nodes])
-=======
         # finalize must be called after adding epilogue above
         src_code = partial_code.finalize()
         node_schedule = [template_node, *epilogue_nodes]
         kernel_name = self.define_kernel(src_code, node_schedule)
         self.codegen_comment(node_schedule)
         kernel.call_kernel(kernel_name)
->>>>>>> d0e50d90
         self.scheduler.free_buffers()
 
     def codegen_sync(self):
