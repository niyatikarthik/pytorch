import collections
import contextlib
import dataclasses
import functools
import itertools
import logging
import math
import operator
from typing import Dict, Iterable, List, Set

import sympy

import torch

import torch._logging
from torch._prims_common import is_integer_dtype
from torch.utils._sympy.functions import FloorDiv, ModularIndexing
from torch.utils._sympy.value_ranges import ValueRanges
from ..._dynamo.utils import counters
from .. import config, ir, scheduler
from ..codecache import code_hash, get_path
from ..dependencies import MemoryDep, StarDep
from ..ir import ReductionHint
from ..optimize_indexing import indexing_dtype_strength_reduction
<<<<<<< HEAD
from ..scheduler import FusedSchedulerNode
=======
from ..scheduler import BaseScheduling
>>>>>>> 4e760309
from ..triton_heuristics import AutotuneHint
from ..utils import (
    DeferredLineBase,
    get_fused_kernel_name,
    get_kernel_metadata,
    green_text,
    next_power_of_2,
    sympy_product,
    sympy_subs,
    sympy_symbol,
    unique,
    yellow_text,
)
from ..virtualized import ops, V
from ..wrapper_benchmark import get_kernel_category_by_source_code
from .common import (
    CSEVariable,
    DeferredLine,
    free_symbol_startswith,
    IndentedBuffer,
    index_prevent_reordering,
    Kernel,
    OpOverrides,
    PythonPrinter,
    SizeArg,
)
from .triton_utils import config_of, signature_of

log = logging.getLogger(__name__)
perf_hint_log = torch._logging.getArtifactLogger(__name__, "perf_hints")
schedule_log = torch._logging.getArtifactLogger(__name__, "schedule")


class TritonPrinter(PythonPrinter):
    def _print_floor(self, expr):
        assert len(expr.args) == 1
        return f"tl.math.floor({self.paren(self._print(expr.args[0]))})"

    def _helper_sqrt(self, expr):
        return f"tl.math.sqrt({self.paren(self._print(expr))}.to(tl.float32))"

    def _print_Min(self, expr):
        nargs = len(expr.args)
        if len(expr.args) == 1:
            return self._print(expr.args[0])

        mid = len(expr.args) // 2
        a = self._print(sympy.Min(*expr.args[:mid]))
        b = self._print(sympy.Min(*expr.args[mid:]))
        return f"tl.math.min({a}, {b})"

    def _print_Max(self, expr):
        nargs = len(expr.args)
        if len(expr.args) == 1:
            return self._print(expr.args[0])

        mid = len(expr.args) // 2
        a = self._print(sympy.Max(*expr.args[:mid]))
        b = self._print(sympy.Max(*expr.args[mid:]))
        return f"tl.math.max({a}, {b})"


texpr = TritonPrinter().doprint
pexpr = PythonPrinter().doprint


def triton_compute_type(dtype):
    triton_type_name = str(dtype).split(".")[-1]
    if triton_type_name == "bool":
        triton_type_name = "int1"
    if triton_type_name in ("float16", "bfloat16"):
        # float16 math is done in float32 inside the kernel
        triton_type_name = "float32"
    return f"tl.{triton_type_name}"


def triton_acc_type(dtype):
    if is_integer_dtype(dtype) and dtype.is_signed:
        nbits = 64 if dtype == torch.int64 else 32
        return f"tl.int{nbits}"
    return triton_compute_type(dtype)


def triton_constant(value):
    if value == float("inf"):
        return 'float("inf")'
    elif value == float("-inf"):
        return 'float("-inf")'
    elif math.isnan(value):
        return 'float("nan")'
    return repr(value)


class TritonCSEVariable(CSEVariable):
    def __init__(self, name, bounds: ValueRanges):
        super().__init__(name, bounds)
        # We'll use this to track which masks the variable needs when used for indirect indexing
        self.mask_vars: Set[str] = set()

    def update_on_args(self, name, args, kwargs):
        # When making a variable that is going to be used in indirect indexing
        # if a where clause is used it should mean that the result is always a
        # valid index, so you shouldn't include any of the dependent variables
        # in the resulting load mask
        if name == "where":
            return
        for arg in args:
            if isinstance(arg, TritonCSEVariable):
                self.mask_vars.update(arg.mask_vars)
            elif isinstance(arg, sympy.Symbol) and arg.name[0] in "xyr":
                # most of the time index vars don't need masks associated with them
                # however, when index vars are used to compute indices for indirect reads
                # those reads should subsequently be masked,
                self.mask_vars.update({f"{arg.name[0]}mask"})


class TritonOverrides(OpOverrides):
    """Map element-wise ops to Triton"""

    @staticmethod
    def to_dtype(x, dtype: torch.dtype):
        if dtype == torch.bool:
            return f"({x} != 0)"
        elif dtype == torch.uint8:
            # to work around llvm uint conversion semantics
            # that produces 0's for negative values
            return f"{x}.to(tl.int8).to(tl.uint8)"
        return f"{x}.to({triton_compute_type(dtype)})"

    @staticmethod
    def to_dtype_bitcast(x, dtype: torch.dtype):
        return f"{x}.to({triton_compute_type(dtype)}, bitcast=True)"

    @classmethod
    def constant(cls, value, dtype):
        if dtype == torch.uint8:
            # tl.full is broken for uint8, remove once triton is fixed.
            # See openai/triton#1919
            tmp = cls.constant(value, torch.int16)
            return cls.to_dtype(tmp, dtype)

        type_ = torch._prims_common.dtype_to_type(dtype)
        triton_val = triton_constant(type_(value))
        triton_type = triton_compute_type(dtype)

        if triton_type == "tl.float32":
            # Float constants are always f32 in triton
            return triton_val

        # NOTE: We use a tensor here in order to get the expected type.
        # Otherwise, e.g. float64 constants would be trunctated to float32.
        # Also, we could just use shape=[1] here but starting with the correct
        # ndim avoids extra `tt.expand_dim` ops appearing in the triton IR.
        ndim = V.kernel.triton_tensor_ndim()
        shape = [1] * ndim
        return f"tl.full({shape}, {triton_val}, {triton_type})"

    @staticmethod
    def abs(x):
        return f"tl.abs({x})"

    @staticmethod
    def libdevice_abs(x):
        return f"tl.math.abs({x})"

    @staticmethod
    def exp(x):
        return f"tl.exp({x})"

    @staticmethod
    def libdevice_exp(x):
        return f"tl.math.exp({x})"

    @staticmethod
    def exp2(x):
        return f"tl.math.exp2({x})"

    @staticmethod
    def expm1(x):
        return f"tl.math.expm1({x})"

    @staticmethod
    def sqrt(x):
        return f"tl.sqrt({x})"

    @staticmethod
    def libdevice_sqrt(x):
        return f"tl.math.sqrt({x})"

    @staticmethod
    def relu(x):
        bug = config.triton.inject_relu_bug_TESTING_ONLY
        if bug == "compile_error":
            return "compile error!"
        elif bug == "runtime_error":
            # NB: this only triggers runtime error as long as input
            # is not all zero
            return f'triton_helpers.device_assert_then({x} == 0, "injected assert fail", {x})'
        elif bug == "accuracy":
            return f"{x} + 1"
        elif bug is None:
            return ops.maximum("0", x)
        else:
            raise AssertionError(
                f"unrecognized config triton.inject_relu_bug_TESTING_ONLY = {bug!r}"
            )

    @staticmethod
    def minimum(a, b):
        return f"triton_helpers.minimum({a}, {b})"

    @staticmethod
    def maximum(a, b):
        return f"triton_helpers.maximum({a}, {b})"

    @staticmethod
    def where(a, b, c):
        return f"tl.where({a}, {b}, {c})"

    @staticmethod
    def cos(x):
        return f"tl.cos({x})"

    @staticmethod
    def libdevice_cos(x):
        return f"tl.math.cos({x})"

    @staticmethod
    def sin(x):
        return f"tl.sin({x})"

    @staticmethod
    def libdevice_sin(x):
        return f"tl.math.sin({x})"

    @staticmethod
    def index_expr(expr, dtype):
        index_str, mask_vars, mask, expand_str = V.kernel.indexing(expr)
        # This is called from CSEProxy.__getattr__,  so we'll set the bounds there
        var = V.kernel.cse.generate(V.kernel.compute, index_str)
        var.mask_vars = mask_vars
        return var

    @staticmethod
    def masked(mask, body, other):
        with V.kernel.mask_loads(mask) as new_mask:
            result = body()
        return ops.where(new_mask, result, triton_constant(other))

    @staticmethod
    def lgamma(x):
        return f"tl.math.lgamma({x})"

    @staticmethod
    def erf(x):
        return f"tl.math.erf({x})"

    @staticmethod
    def cosh(x):
        return f"tl.math.cosh({x})"

    @staticmethod
    def sinh(x):
        return f"tl.math.sinh({x})"

    @staticmethod
    def acos(x):
        return f"tl.math.acos({x})"

    @staticmethod
    def acosh(x):
        return f"tl.math.acosh({x})"

    @staticmethod
    def asin(x):
        return f"tl.math.asin({x})"

    @staticmethod
    def asinh(x):
        return f"tl.math.asinh({x})"

    @staticmethod
    def atan2(x, y):
        return f"tl.math.atan2({x}, {y})"

    @staticmethod
    def atan(x):
        return f"tl.math.atan({x})"

    @staticmethod
    def atanh(x):
        return f"tl.math.atanh({x})"

    @staticmethod
    def copysign(x, y):
        return f"tl.math.copysign({x}, {y})"

    @staticmethod
    def erfc(x):
        return f"tl.math.erfc({x})"

    @staticmethod
    def erfinv(x):
        return f"tl.math.erfinv({x})"

    @staticmethod
    def hypot(x, y):
        return f"tl.math.hypot({x}, {y})"

    @staticmethod
    def log10(x):
        return f"tl.math.log10({x})"

    @staticmethod
    def nextafter(x, y):
        return f"tl.math.nextafter({x}, {y})"

    @staticmethod
    def logical_and(a, b):
        return f"{a} & {b}"

    @staticmethod
    def logical_not(a):
        return f"{a} == 0"

    @staticmethod
    def logical_or(a, b):
        return f"{a} | {b}"

    @staticmethod
    def logical_xor(a, b):
        return f"({a} ^ {b})"

    @staticmethod
    def bitwise_and(a, b):
        return f"{a} & {b}"

    @staticmethod
    def bitwise_not(a):
        return f"~{a}"

    @staticmethod
    def bitwise_or(a, b):
        return f"{a} | {b}"

    @staticmethod
    def bitwise_xor(a, b):
        return f"{a} ^ {b}"

    @staticmethod
    def bitwise_left_shift(a, b):
        return f"{a} << {b}"

    @staticmethod
    def bitwise_right_shift(a, b):
        return f"{a} >> {b}"

    @staticmethod
    def rand(seed, offset):
        offset = f"({offset}).to(tl.uint32)"
        return f"tl.rand({seed}, {offset})"

    @staticmethod
    def randn(seed, offset):
        offset = f"({offset}).to(tl.uint32)"
        return f"tl.randn({seed}, {offset})"

    @staticmethod
    def randint64(seed, offset, low, high):
        offset = f"({offset}).to(tl.uint32)"
        return f"triton_helpers.randint64({seed}, {offset}, {low}, {high})"

    @staticmethod
    def load_seed(name, offset):
        var = V.kernel.args.input(name)
        return (
            f"tl.load({var} + {V.kernel.args.seed_offset('load_seed_offset', offset)})"
        )

    @staticmethod
    def rsqrt(x):
        return f"tl.math.rsqrt({x})"

    @staticmethod
    def log1p(x):
        return f"tl.math.log1p({x})"

    @staticmethod
    def tan(x):
        return f"tl.math.tan({x})"

    @staticmethod
    def tanh(x):
        return f"tl.math.tanh({x})"

    @staticmethod
    def sigmoid(x):
        return f"tl.sigmoid({x})"

    @staticmethod
    def libdevice_sigmoid(x):
        return f"1/(1 + tl.math.exp(-({x})))"

    @staticmethod
    def signbit(x):
        # XX: This is wrong for the value -0.0 in floating point
        return f"tl.math.signbit({x}) if ({x}).dtype is tl.float32 else {x} < 0"

    @staticmethod
    def fmod(a, b):
        return f"tl.math.fmod({a}, {b})"

    @staticmethod
    def pow(a, b):
        return f"tl.math.pow({a}, {b})"

    @staticmethod
    def log(x):
        return f"tl.log({x})"

    @staticmethod
    def libdevice_log(x):
        return f"tl.math.log({x})"

    @staticmethod
    def isinf(x):
        return f"tl.math.isinf({x}).to(tl.int1)"

    @staticmethod
    def isnan(x):
        return f"tl.math.isnan({x}).to(tl.int1)"

    @staticmethod
    def round(x):
        return f"tl.math.nearbyint({x})"

    @staticmethod
    def floor(x):
        return f"tl.math.floor({x})"

    @staticmethod
    def floordiv(a, b):
        # See the comment in lowering.div_mode. a and b are integer type.
        # Similar to div_floor_kernel_cuda in pytorch core.
        # Notice that // in triton behaves as truncdiv instead of floordiv
        quot = f"{a} // {b}"
        rem = f"{a} % {b}"
        return f"tl.where(({a} < 0) != ({b} < 0), tl.where({rem} != 0, {quot} - 1, {quot}), {quot})"

    @staticmethod
    def sign(x):
        left = ops.where(ops.lt("0", x), 1, 0)
        right = ops.where(ops.lt(x, "0"), 1, 0)
        sub = ops.sub(left, right)
        return f"{sub}.to({x}.dtype)"

    @staticmethod
    def trunc(x):
        return f"tl.math.trunc({x})"

    @staticmethod
    def truncdiv(a, b):
        # See the comment in lowering.div_mode. a and b are integer type.
        # Notice that // in triton behaves as truncdiv instead of floordiv
        return f"{a} // {b}"

    @staticmethod
    def ceil(x):
        return f"tl.math.ceil({x})"


@dataclasses.dataclass
class IterationRanges:
    """
    Each range tree represents multiple sets of iteration indexing
    in a single tiled dimension in the output kernel.

    If you have two loops ranges one (4, 3, 2) and another (4, 6),
    then the range tree will be:
            4 (i0)
        3 (i1)  6 (i3)
        2 (i2)
    Where i0 is shared between both loops, but then the split into
    different indexing vars.  All loop ranges must iterate over
    the same number of elements.
    """

    def __init__(
        self,
        name: str,
        var_list: List[sympy.Symbol],
        var_ranges: Dict[sympy.Symbol, sympy.Expr],
        numel: sympy.Expr,
        prefix: str,
        *,
        kernel: "Kernel",
        divisor=sympy.Integer(1),
        length=sympy.Integer(1),
    ):
        super().__init__()
        self.name = name
        self.var_list = var_list
        self.var_ranges = var_ranges
        self.numel = numel
        self.prefix = prefix
        self.divisor = divisor
        self.length = length
        self.kernel = kernel

    def is_loop(self):
        return self.prefix == "r" and not self.kernel.persistent_reduction


class IterationRangesRoot(IterationRanges):
    def __init__(
        self,
        name: str,
        numel: sympy.Expr,
        prefix: str,
        index: int,
        kernel: "Kernel",
        pid_cache=None,
    ):
        if pid_cache is None:
            pid_cache = {}
        super().__init__(
            name=name,
            var_list=[],
            var_ranges={},
            numel=numel,
            prefix=prefix,
            kernel=kernel,
        )
        self.index = index
        # Store all the nodes in one flat list
        self.nodes: Dict[sympy.Expr, IterationRangesEntry] = {}
        # This is for re-ordering program ID in triton mm template
        # pid_cache["tl.program_id(0)"] = pid_m
        self.pid_cache: Dict[str, str] = pid_cache

    def cache_clear(self):
        for node in self.nodes.values():
            node.cache_clear()

    def lookup(self, divisor, length):
        """
        Lookup a given RangeTreeEntry, creating it if needed
        """
        if V.graph.sizevars.statically_known_equals(divisor * length, self.numel):
            expr = FloorDiv(sympy_symbol(f"{self.prefix}index"), divisor)
        else:
            expr = ModularIndexing(sympy_symbol(f"{self.prefix}index"), divisor, length)

        if expr not in self.nodes:
            node = IterationRangesEntry(
                f"{self.prefix}{next(V.kernel.iter_vars_count)}",
                divisor,
                length,
                expr,
                self,
            )
            V.kernel.range_tree_nodes[node.symbol()] = node
            self.var_list.append(node.symbol())
            self.var_ranges[node.symbol()] = length
            self.nodes[expr] = node
        return self.nodes[expr]

    def construct_entries(self, lengths: List[sympy.Expr]):
        divisor = sympy.Integer(1)
        itervars = []
        for length in reversed(lengths):
            itervars.append(self.lookup(divisor, length))
            divisor = divisor * length
        return list(reversed(itervars))

    def construct(self, lengths: List[sympy.Expr]):
        return [e.symbol() for e in self.construct_entries(lengths)]

    def vars_and_sizes(self, index: sympy.Expr):
        """Figure out vars from this tree used in index"""
        nodes = [V.kernel.range_tree_nodes.get(s) for s in index.free_symbols]
        nodes = [n for n in nodes if n and n.prefix == self.prefix]
        nodes.sort(key=lambda x: V.graph.sizevars.size_hint(x.divisor))
        divisor = sympy.Integer(1)
        index_vars = []
        sizes = []

        def add(node):
            nonlocal divisor
            index_vars.append(node.symbol())
            sizes.append(node.length)
            divisor = divisor * node.length

        for node in nodes:
            if not V.graph.sizevars.statically_known_equals(node.divisor, divisor):
                # fill in unused index var
                add(self.lookup(divisor, FloorDiv(node.divisor, divisor)))
                divisor = node.divisor
            add(node)
        if not V.graph.sizevars.statically_known_equals(self.numel, divisor):
            # fill in unused index var
            add(self.lookup(divisor, FloorDiv(self.numel, divisor)))

        return list(reversed(index_vars)), list(reversed(sizes))

    def ranges_code(self):
        size = self.kernel.indexing_size_str(self.index, self.prefix)
        index_dtype = self.kernel.index_dtype
        convert = f".to({index_dtype})" if index_dtype != "tl.int32" else ""
        return f"tl.arange(0, {self.prefix.upper()}BLOCK){size}{convert}"

    def scalar_code(self, value):
        index_dtype = self.kernel.index_dtype
        ndim = self.kernel.triton_tensor_ndim()
        size = [1] * ndim
        return f"tl.full({size}, {value}, {index_dtype})"

    def get_pid(self):
        key = f"tl.program_id({self.index})"
        pid = self.pid_cache.get(key, key)
        if self.kernel.index_dtype != "tl.int32":
            return f"{pid}.to({self.kernel.index_dtype})"
        return pid

    def codegen_header(self, code, no_x_dim=False):
        x = self.prefix
        if self.is_loop():
            code.writeline(f"{self.name} = {x}offset + {x}base")
        elif x == "r" and self.kernel.persistent_reduction:
            # no need to "roffset = "
            code.writeline(
                f"{self.name} = {self.ranges_code()}",
            )
        else:
            if not no_x_dim:
                line = f"{x}offset + {self.ranges_code()}"
            else:
                line = self.scalar_code(f"{x}offset")
            code.writelines(
                [
                    f"{x}offset = {self.get_pid()} * {x.upper()}BLOCK",
                    f"{self.name} = {line}",
                ]
            )
        code.writeline(f"{x}mask = {self.name} < {x}numel")


class IterationRangesEntry(IterationRanges):
    def __init__(
        self,
        name: str,
        divisor: sympy.Expr,
        length: sympy.Expr,
        expr: sympy.Expr,
        parent: IterationRanges,
    ):
        super().__init__(
            name=name,
            numel=parent.numel / length,
            var_list=parent.var_list,
            var_ranges=parent.var_ranges,
            prefix=parent.prefix,
            divisor=divisor,
            length=length,
            kernel=parent.kernel,
        )
        self.parent = parent
        self.codegen = functools.lru_cache(None)(self._codegen)
        self.expr = expr

    def set_name(self, name):
        self.codegen = lambda: name
        self.codegen.cache_clear = lambda: None
        self.name = name

    def cache_clear(self):
        self.codegen.cache_clear()

    def writeline(self, line):
        if self.is_loop():
            V.kernel.indexing_code.writeline(line)
        else:
            # lift non-reduction stores outside loop
            V.kernel.body.writeline(line)

    def _codegen(self):
        self.writeline(f"{self.name} = " + texpr(V.kernel.rename_indexing(self.expr)))
        return self.name

    def precomputed_args(self):
        # for dynamic shapes, find parts of indexing expressions that have to be precomputed
        precomputed_args = []
        if isinstance(self.expr, sympy.Symbol):
            return precomputed_args
        assert isinstance(self.expr, (FloorDiv, ModularIndexing)), type(self.expr)
        for arg in self.expr.args[1:]:
            if not isinstance(arg, (sympy.Integer, sympy.Symbol)):
                symbols = arg.free_symbols
                if len(symbols) > 0 and all(s.name.startswith("s") for s in symbols):
                    precomputed_args.append(arg)
        return precomputed_args

    def symbol(self):
        return sympy_symbol(self.name)

    def __hash__(self):
        return hash(self.name)

    def __eq__(self, other):
        return self.name == other.name


class TritonKernel(Kernel):
    overrides = TritonOverrides
    sexpr = pexpr

    def __init__(
        self,
        *groups,
        index_dtype,
        mutations=None,
        pid_cache=None,
        reduction_hint=ReductionHint.DEFAULT,
    ):
        if pid_cache is None:
            pid_cache = {}
        super().__init__()
        self.numels = [V.graph.sizevars.simplify(s) for s in groups]
        self.mutations = mutations
        self.range_trees = []
        self.range_tree_nodes = {}
        self.iter_vars_count = itertools.count()
        self.inside_reduction = self.numels[-1] != 1
        self._load_mask = None
        self.body = IndentedBuffer()
        self.indexing_code = IndentedBuffer()
        self.suffix = IndentedBuffer()
        self.outside_loop_vars = set()
        self.reduction_hint = reduction_hint
        self.index_dtype = index_dtype
        # Upper bounds for indirect_indexing and their str representation
        self.indirect_max_sizes: Dict[Tuple[str, str], [sympy.Expr, str]] = {}
        self.last_usage = set()

        self.persistent_reduction = self.should_use_persistent_reduction()
        self.no_x_dim = (
            self.reduction_hint == ReductionHint.INNER
            and self.persistent_reduction
            and len(self.numels) == 2
            and self.numels[-1] >= 256
        )
        self.initialize_range_tree(pid_cache)

        # A set of autotuning hints to pass as part of triton_meta
        self.autotune_hints: Set[AutotuneHint] = set()

        # define this in a closure to make cache local to object
        @functools.lru_cache(None)
        def simplify_indexing(index: sympy.Expr):
            index = V.graph.sizevars.simplify_with_ranges(index, self.var_ranges())
            for tree in self.range_trees:
                index = self.combine_contiguous_dims(index, tree)
            return index

        self.simplify_indexing = simplify_indexing

    def should_use_persistent_reduction(self):
        """
        Heuristic to set self.persistent_reduction and add guards
        if needed.
        """
        if not (self.inside_reduction and config.triton.persistent_reductions):
            return False
        threshold = {
            ReductionHint.INNER: 1024,
        }.get(self.reduction_hint, 64)
        last_numel = self.numels[-1]
        if not isinstance(last_numel, (int, sympy.Integer)):
            # Not static
            return False
        hint = V.graph.sizevars.size_hint(last_numel)
        if hint > threshold:
            return False
        # will need to recompile if we cross a larger power of 2 boundary
        V.graph.sizevars.guard_leq(self.numels[-1], next_power_of_2(hint))
        return True

    def set_last_usage(self, nodes):
        if not self.inside_reduction or self.persistent_reduction:
            return
        self.last_usage = set(
            itertools.chain.from_iterable(
                n.last_usage for n in nodes if n is not EnableReduction
            )
        )

    def initialize_range_tree(self, pid_cache):
        names = ["xindex", "yindex", "zindex"][: len(self.numels) - 1] + ["rindex"]
        for i in range(len(self.numels)):
            self.range_trees.append(
                IterationRangesRoot(
                    names[i], self.numels[i], names[i][0], i, self, pid_cache
                )
            )
        for tree in self.range_trees:
            # reduction indexing goes inside a loop
            if not tree.is_loop():
                tree.codegen_header(self.body, self.no_x_dim)
        if self.inside_reduction and self.range_trees[-1].is_loop():
            # workaround for this issue:
            # https://gist.github.com/jansel/6527126f781559095c5531f98a4235a7
            self.body.writeline(f"rbase = {self.range_trees[-1].ranges_code()}")

    def disable_reduction(self):
        @contextlib.contextmanager
        def ctx():
            if self.numels[-1] == 1:
                assert not self.inside_reduction
                yield
                return
            if not self.persistent_reduction:
                # calling codegen_body() will flush all the pending buffers
                # and write out a reduction loop
                self.codegen_body()
            self.inside_reduction = False
            try:
                yield
                if not self.persistent_reduction:
                    # flush out any code before opening the next loop
                    self.codegen_body()
            finally:
                self.inside_reduction = True

        return ctx()

    def set_ranges(self, *lengths):
        assert len(lengths) == len(self.range_trees)
        return [
            ranges.construct(length)
            for length, ranges in zip(lengths, self.range_trees)
        ]

    @staticmethod
    def _split_iteration_ranges(
        groups: List[sympy.Expr], lengths: List[List[sympy.Expr]]
    ):
        sv = V.graph.sizevars
        new_ranges = [[] for _ in groups]
        remaining = [sv.simplify(g) for g in groups]
        var_count = itertools.count()

        def add_range(i, expr):
            expr = sv.simplify(expr)
            if not sv.statically_known_multiple_of(remaining[i], expr):
                raise CantSplit()
            # guard on the last item out
            remaining[i] = FloorDiv(remaining[i], expr)
            new_ranges[i].append(expr)
            return next(var_count)

        def make_combined(size, idx1, idx2):
            def getter(flat_vars):
                return size * flat_vars[idx1] + flat_vars[idx2]

            return getter

        return_getters_groups = []
        current_group = 0
        for length_group in lengths:
            return_getters = []
            for size in length_group:
                if sv.statically_known_equals(size, 1):
                    return_getters.append(lambda _: sympy.Integer(0))
                    continue

                while (
                    current_group < len(remaining)
                    and sv.size_hint(remaining[current_group]) == 1
                ):
                    # scroll to next group with remaining elements
                    current_group += 1

                if sv.size_hint(size) > sv.size_hint(remaining[current_group]):
                    # need to break size in two
                    if not sv.statically_known_multiple_of(
                        size, remaining[current_group]
                    ):
                        raise CantSplit()
                    size1 = remaining[current_group]
                    size2 = FloorDiv(size, remaining[current_group])
                    return_getters.append(
                        make_combined(
                            size2,
                            add_range(current_group, size1),
                            add_range(current_group + 1, size2),
                        )
                    )
                else:
                    return_getters.append(
                        operator.itemgetter(add_range(current_group, size))
                    )
            return_getters_groups.append(return_getters)

        assert all(
            V.graph.sizevars.size_hint(s) == 1 for s in remaining
        ), f"failed to set ranges {remaining} {lengths}"

        return new_ranges, return_getters_groups

    @classmethod
    def is_compatible(cls, groups: List[sympy.Expr], lengths: List[List[sympy.Expr]]):
        try:
            cls._split_iteration_ranges(groups, lengths)
            return True
        except CantSplit:
            return False

    def split_and_set_ranges(self, lengths: List[List[sympy.Expr]]):
        """
        We may want to fuse `for i0 in s0*s1` into a tiled kernel with groups (s0, s1).

        To do this we need to split up the iteration space of i0 into something like:
            for i1 in s0:
              for i2 in s1:
                i0 = i1*s1 + i2
                ....

        This function matches and resplits lengths to the groups of
        this kernel to enable tiled + non-tiled fusions.
        """
        groups = [rt.numel for rt in self.range_trees]
        if not self.inside_reduction:
            groups[-1] = sympy.Integer(1)

        if len(lengths) == len(self.range_trees) and all(
            V.graph.sizevars.simplify(sympy_product(x) - g) == 0
            for x, g in zip(lengths, groups)
        ):
            return self.set_ranges(*lengths)

        new_ranges, return_getters_groups = self._split_iteration_ranges(
            groups, lengths
        )
        itervars = list(itertools.chain(*self.set_ranges(*new_ranges)))
        return [[fn(itervars) for fn in fns] for fns in return_getters_groups]

    def is_indirect_indexing(self, index: sympy.Expr):
        # tmpX  means indirect indexing
        return free_symbol_startswith(index, "tmp")

    def is_broadcasted(self, index: sympy.Expr):
        # Note. This may not be correct when there is indirect indexing
        if self.is_indirect_indexing(index):
            return False

        index_numels = [1] * len(self.numels)
        for symbol in index.free_symbols:
            if symbol not in self.range_tree_nodes:
                # Non-iterated variables, e.g. strides
                continue
            entry = self.range_tree_nodes[symbol]
            index_numels[entry.parent.index] *= entry.length

        # If the index variables only iterate over a subset of the kernel
        # numels, then it must be broadcasted.
        simplify = V.graph.sizevars.simplify
        return any(
            simplify(idx_range) != simplify(iter_range)
            for idx_range, iter_range in zip(index_numels, self.numels)
        )

    def combine_contiguous_dims(self, index: sympy.Expr, tree: IterationRangesRoot):
        """
        More aggressive simplification to merge contiguous dims
        """
        if isinstance(index, (sympy.Integer, sympy.Symbol)):
            return index
        index_vars, sizes = tree.vars_and_sizes(index)
        if len(sizes) <= 1:
            return index
        new_sizes, reindex, prune = V.graph.sizevars._simplify_loops(
            index_vars, sizes, index_prevent_reordering([index], index_vars, sizes)
        )
        if new_sizes == sizes:
            return index
        new_index_vars = tree.construct(new_sizes)
        new_index = sympy_subs(index, dict(zip(index_vars, reindex(new_index_vars))))
        return new_index

    def index_to_str(self, index: sympy.Expr) -> str:
        """
        Convert an index expr to a string that can be used in triton code.
        e.g. a sympy expression "s2" may actually appear as "ks1" in the triton kernel.

        Index expressions often need to be passed in as arguments to the triton kernel.
        Rename_indexing and codegen_indexing keep track of the needed indices and add
        new parameters to the function signature.
        """
        return texpr(self.rename_indexing(self.codegen_indexing(index)))

    def indexing(
        self,
        index: sympy.Expr,
        *,
        copy_shape=None,
        dense_indexing=False,
        override_mask=None,
    ):
        """
        Compute the index and mask to pass to tl.load() or tl.store()
        """
        index = self.simplify_indexing(index)
        index = sympy_subs(index, V.graph.sizevars.precomputed_replacements)
        # if simple replacements didn't get rid of floor/ceil, try full subs
        if len(index.atoms(sympy.floor)) or len(index.atoms(sympy.ceiling)):
            index = index.subs(V.graph.sizevars.precomputed_replacements)
        # last resort, if no range vars are in the expr, hoist it
        # TODO instead of trying to blindly find complicated exprs, we should hoist the
        # inputs/outputs sizes and strides, but at the time indexing is generated
        # kernel inputs and outputs are not set yet, we'd need a deeper refactor
        # to do it this way

        if len(index.atoms(sympy.ceiling)):
            for a in index.atoms(sympy.ceiling):
                # for nested exprs, atoms yields top level first (?)
                # so if everything goes fine, lower level replacements will come up empty
                symbols = a.free_symbols
                if len(symbols) > 0 and all(
                    s.name.startswith("s") or s.name.startswith("ps") for s in symbols
                ):
                    replacements = {a: V.graph.sizevars.lookup_precomputed_size(a)}
                    index = sympy_subs(index, replacements)

        index_vars = index.free_symbols
        index = self.simplify_indexing(index)
        index_str = self.index_to_str(index)

        mask_vars: Set[str] = set()
        for var in index_vars:
            if override_mask:
                pass
            elif var.name.startswith("tmp"):
                # indirect indexing
                cse_var = self.cse.varname_map[var.name]
                mask_vars.update(cse_var.mask_vars)
            elif var.name.startswith(("s", "ps")):
                pass
            else:
                # var is one of xN, yN or rN
                assert var.name[0] in "xyr", var.name
                mask_vars.add(f"{var.name[0]}mask")

        need_dense = (
            config.triton.dense_indexing
            or dense_indexing
            or self._load_mask is not None
        ) and index != 0

        have_dense = True
        have_loop_vars = False
        dense_mask_vars = set()

        for tree in self.range_trees:
            if tree.prefix == "r" and not self.inside_reduction:
                continue
            if index_vars.intersection(tree.var_list):
                have_loop_vars = True
            else:
                have_dense = False
            dense_mask_vars.add(f"{tree.prefix}mask")

        expand_str = None

        if isinstance(index, sympy.Integer):
            expand_str = f"{copy_shape}.shape" if copy_shape else self.dense_size_str()
            index_str = f"tl.full({expand_str}, {index_str}, tl.int32)"
            return index_str, set(), "None", expand_str

        if need_dense and not have_dense:
            expand_str = f"{copy_shape}.shape" if copy_shape else self.dense_size_str()
            index_str = f"tl.broadcast_to({index_str}, {expand_str})"
            mask_vars = dense_mask_vars
        elif not have_loop_vars and copy_shape:
            index_str = f"tl.broadcast_to({index_str}, {copy_shape}.shape)"
            mask_vars = dense_mask_vars

        if override_mask:
            mask_vars = {override_mask}

        if self._load_mask:
            mask_vars.add(self._load_mask)

        self.filter_masks(mask_vars)

        mask_str = " & ".join(sorted(map(str, mask_vars))) if mask_vars else "None"
        return index_str, mask_vars, mask_str, expand_str

    def filter_masks(self, mask_vars):
        for tree in self.range_trees:
            # Masks are superfluous if we only have one element
            if V.graph.sizevars.statically_known_equals(tree.numel, 1):
                mask_vars.discard(f"{tree.prefix}mask")
                continue
            # Masks are superfluous if numel is a multiple of BLOCK
            # (We use the fact that BLOCK is required by triton to be a power of 2)
            if tree.prefix.upper() not in config.triton.max_block:
                continue
            max_block = config.triton.max_block[tree.prefix.upper()]
            # Optional optimization: if block divides numel exactly, we will
            # never need to do a masked load to handle stragglers at the end.
            # It's faster to avoid masking at all.  But it is sound to always
            # mask.
            if V.graph.sizevars.statically_known_multiple_of(tree.numel, max_block):
                mask_vars.discard(f"{tree.prefix}mask")

    def var_ranges(self):
        return dict(
            itertools.chain.from_iterable(
                tree.var_ranges.items() for tree in self.range_trees
            )
        )

    def codegen_indexing(self, expr: sympy.Expr):
        expr = V.graph.sizevars.simplify_with_ranges(expr, self.var_ranges())
        for sym in sorted(expr.free_symbols, key=str):
            if sym in self.range_tree_nodes:
                # if indexing expression is complicated, we precompute it on the host side
                # and send the result as a kernel argument
                replacements = {}
                for ps in self.range_tree_nodes[sym].precomputed_args():
                    replacements[ps] = V.graph.sizevars.lookup_precomputed_size(ps)
                if len(replacements) > 0:
                    self.range_tree_nodes[sym].expr = sympy_subs(
                        self.range_tree_nodes[sym].expr, replacements
                    )
                self.range_tree_nodes[sym].codegen()
        return expr

    @contextlib.contextmanager
    def mask_loads(self, mask):
        """Context manager to add an additional mask to tl.load/store"""
        prior = self._load_mask
        if prior:
            mask = self.cse.generate(self.compute, f"{mask} & {prior}")

        self._load_mask = mask
        try:
            # TODO(jansel): do we need a reshape here?
            yield mask
        finally:
            self._load_mask = prior

    def indirect_indexing(self, var, size, check=True):
        class IndirectAssertLine(DeferredLineBase):
            def __init__(self, line, var, mask, size_map):
                self.var = var
                self.mask = mask
                self.line = line
                self.size_map = size_map

            def __call__(self):
                size, size_str = self.size_map[(self.var, self.mask)]

                # We assert if we've not been able to prove the bound
                assert_min = (self.var.bounds.lower >= 0) != sympy.true
                assert_max = (self.var.bounds.upper < size) != sympy.true

                # FooBar interview question
                if not (assert_min or assert_max):
                    return None
                elif assert_min and assert_max:
                    # The conditions need to be in parens because of Python's operator precedence.
                    # It'd be less error-prone to use and/or/not, which is suported by triton
                    cond = f"(0 <= {self.var}) & ({self.var} < {size_str})"
                    cond_print = f"0 <= {self.var} < {size_str}"
                elif assert_min:
                    cond = f"0 <= {self.var}"
                    cond_print = cond
                else:
                    assert assert_max
                    cond = f"{self.var} < {size_str}"
                    cond_print = cond

                if self.mask:
                    cond = f"({cond}) | ~{self.mask}"
                return self.line.format(cond=cond, cond_print=cond_print)

            def _new_line(self, line):
                return IndirectAssertLine(line, self.var, self.mask, self.size_map)

        generate_assert = (
            (check or config.debug_index_asserts)
            and config.triton.assert_indirect_indexing
            and torch.version.hip is None
        )
        if generate_assert:
            mask_vars = set(var.mask_vars)
            if self._load_mask:
                mask_vars.add(self._load_mask)

            mask = ""
            if mask_vars:
                mask = (
                    f"{list(mask_vars)[0]}"
                    if len(mask_vars) == 1
                    else f"({' & '.join(str(v) for v in mask_vars)})"
                )

            # An assertion line may have been written already, if so just
            # update the max size.
            map_key = (var, mask)
            existing_size, _ = self.indirect_max_sizes.get(map_key, (None, None))
            if existing_size is not None:
                size = sympy.Min(size, existing_size)
            else:
                line = 'tl.device_assert({cond}, "index out of bounds: {cond_print}")'
                self.compute.writeline(
                    IndirectAssertLine(line, var, mask, self.indirect_max_sizes)
                )

            self.indirect_max_sizes[map_key] = (size, self.index_to_str(size))

        return sympy_symbol(str(var))

    def load(self, name: str, index: sympy.Expr):
        var = self.args.input(name)
        indirect_indexing = self.is_indirect_indexing(index)
        original_index = index
        index, mask_vars, mask, expand_str = self.indexing(index)

        # Keep the variable in cache if were going to reuse it. Equiv., if any of the following hold
        #  1) We are doing broadcasting
        #  2) It will be used later and it won't be CSE'd. Equiv., if all the following hold
        #   2.1) We are in a reduction loop
        #   2.2) Its not its last use
        #   2.3) This load will not be lifted to the body
        if self.is_broadcasted(original_index):
            ep = ", eviction_policy='evict_last'"
        elif self.inside_reduction and not self.persistent_reduction:
            if name in self.args.inplace_buffers:
                names = set(self.args.inplace_buffers[name].other_names)
            else:
                names = {name}
            last_use = len(names & self.last_usage) > 0
            evict_last = not last_use and ("rmask" in mask or indirect_indexing)
            ep = ", eviction_policy='evict_last'" if evict_last else ""
        else:
            ep = ""
        # "other" below is a workaround for https://github.com/openai/triton/issues/737
        # for bool, even though it's likely subject to the same bug, setting `other` leads
        # to LLVM errors so we are skipping it for now
        if ("tmp" in mask or "rmask" in mask) and V.graph.get_dtype(name) != torch.bool:
            other = ", other=0"
        else:
            other = ""

        append_broadcast = None
        if V.graph.is_unspec_arg(name):
            line = var
        else:
            if isinstance(original_index, sympy.Integer):
                line = f"tl.load({var} + ({original_index}))"
                append_broadcast = expand_str
            else:
                line = f"tl.load({var} + ({index}), {mask}{ep}{other})"
            if V.graph.get_dtype(name) in (torch.float16, torch.bfloat16):
                line += ".to(tl.float32)"

        if "tmp" in mask:
            # Masked loads must come after the mask is computed
            load_buffer = self.compute
        elif (
            self.inside_reduction
            and not self.persistent_reduction
            and "rmask" not in mask
            and not indirect_indexing
        ):
            # can lift a common load outside of reduction loop
            # One exception is when this is an indirect_load.
            load_buffer = self.body
        else:
            load_buffer = self.loads

        result_var = self.cse.generate(load_buffer, line)
        result_var.mask_vars = mask_vars

        if append_broadcast:
            line = f"tl.broadcast_to({result_var}, {append_broadcast})"
            result_var = self.cse.generate(load_buffer, line)

        if not self.inside_reduction or "rmask" not in mask:
            self.outside_loop_vars.add(result_var)

        return result_var

    def store(self, name, index, value, mode=None):
        var = self.args.output(name)
        indirect_indexing = self.is_indirect_indexing(index)
        original_index = index
        index, mask_vars, mask, expand_str = self.indexing(index, dense_indexing=True)

        # Guard against write-after-read corruption in triton.
        # See # https://github.com/openai/triton/issues/1615
        # This triton bug means that a load which is broadcasted over multiple
        # warps may see the result of a store that happens later in the triton
        # program. The workaround is to add a barrier before storing, which
        # enforces that all warps have already read the data.
        is_inplace = name in self.args.inplace_buffers
        is_broadcasted = self.is_broadcasted(original_index)
        if is_inplace and is_broadcasted:
            self.stores.writeline(DeferredLine(name, "tl.debug_barrier()"))

        if mode is None:
            line = f"tl.store({var} + ({index}), {value}, {mask})"
        elif mode == "atomic_add":
            line = f"tl.atomic_add({var} + ({index}), {value}, {mask})"
        else:
            raise NotImplementedError(f"store mode={mode}")
        self.stores.writeline(DeferredLine(name, line))
        if not self.inside_reduction:
            self.outside_loop_vars.add(value)

    def bucketize(
        self,
        values: CSEVariable,
        offsets_name: str,
        offsets_size: sympy.Expr,
        indexing_dtype: torch.dtype,
        right: bool,
    ):
        """
        See [Note: Inductor bucketize op]
        """

        # Triton performance for bucketize_binary_search is much better when the number
        # of threads equals the number of elements.
        # If we're trying to use a bucketize kernel, we should make sure that an
        # autotuning config with num_elements_per_warp=32 exists.
        self.autotune_hints.add(AutotuneHint.ELEMENTS_PER_WARP_32)

        offsets_ptr = self.args.input(offsets_name)
        block_size = self.dense_size_str()
        offsets_size_str = self.index_to_str(offsets_size)

        if indexing_dtype == torch.int32:
            triton_dtype = "tl.int32"
        elif indexing_dtype == torch.int64:
            triton_dtype = "tl.int64"
        else:
            raise NotImplementedError(
                "Bucketize only supports indexing with int32 and int64"
            )

        result = self.cse.generate(
            self.compute,
            f"triton_helpers.bucketize_binary_search({values}, {offsets_ptr}, {triton_dtype}, {right}, {offsets_size_str}, {block_size})",  # noqa: B950 line too long
        )

        return result

    def reduction_resize(self, value):
        ndims = self.triton_tensor_ndim()
        if ndims == 1:
            return f"triton_helpers.promote_to_tensor({value})"

        sizes = [":"] * ndims
        sizes[-1] = "None"
        return f"{value}[{', '.join(sizes)}]"

    def reduction(self, dtype, src_dtype, reduction_type, value):
        assert self.inside_reduction
        default = triton_constant(ir.Reduction.default_value(reduction_type, src_dtype))
        masks = {f"{tree.prefix}mask" for tree in self.range_trees}
        self.filter_masks(masks)
        masks = sorted(masks)
        if self._load_mask:
            masks.append(self._load_mask)
        reduction_range_prefix = self.range_trees[-1].prefix
        reduction_sizes = ["None" for _ in self.range_trees]
        reduction_sizes[-1] = ":"

        def final_reduction(value):
            use_helper = reduction_type in {"any", "max", "min", "prod"}
            module = "triton_helpers" if use_helper else "tl"
            if reduction_type in {"max", "min"}:
                return self.reduction_resize(
                    f"{module}.{reduction_type}2({value}, {dim})"
                )
            return self.reduction_resize(f"{module}.{reduction_type}({value}, {dim})")

        def final_argreduce(buffer, result_var, value, index):
            buffer.splice(
                f"""\
                _, {result_var}_tmp = triton_helpers.{root_op}_with_index({value}, {index}, {dim})
                {result_var} = {self.reduction_resize(f'{result_var}_tmp')}
                """
            )

        dim = len(self.range_trees) - 1 - int(bool(self.no_x_dim))
        acc_type = triton_acc_type(src_dtype)
        result_var = self.cse.newvar()
        result_var.mask_vars = {var for var in masks if var[0] != "r"}
        cond = " & ".join(masks)

        if self.persistent_reduction:
            masked_value = self.cse.generate(
                self.compute, f"tl.where({cond}, {value}, {default})"
            )
            if reduction_type in {"argmax", "argmin"}:
                accumulator_index = self.cse.generate(
                    self.compute,
                    f"tl.broadcast_to({reduction_range_prefix}index, {masked_value}.shape)",
                )
                result_var = self.cse.newvar()
                root_op = {"argmax": "max", "argmin": "min"}[reduction_type]
                final_argreduce(
                    self.compute, result_var, masked_value, accumulator_index
                )
            elif reduction_type == "var_unnormalized":
                # For persistent reductions, don't bother with
                # welford's algorithm since it uses more registers, and
                # taking two reductions doesn't increase memory usage.
                sum_ = self.cse.generate(
                    self.compute,
                    self.reduction_resize(f"tl.sum({masked_value}, {dim})"),
                )
                rnumel = ops.index_expr(self.numels[-1], self.index_dtype)
                rnumel = self.cse.generate(self.compute, f"{rnumel}.to({acc_type})")
                mean = ops.div(sum_, rnumel)

                dx = ops.sub(masked_value, mean)
                dx2 = ops.mul(dx, dx)
                dx2_masked = self.cse.generate(
                    self.compute, f"tl.where({cond}, {dx2}, 0.0)"
                )
                result_var = self.cse.generate(
                    self.compute,
                    self.reduction_resize(f"tl.sum({dx2_masked}, {dim})"),
                )
            else:
                result_var = self.cse.generate(
                    self.compute, final_reduction(masked_value)
                )
        elif (src_dtype, reduction_type, value) not in self.cse.reduction_cache:
            self.cse.reduction_cache[(src_dtype, reduction_type, value)] = result_var
            accumulator = f"_{result_var}"
            self.body.writeline(
                f"{accumulator} = tl.full({self.dense_size_str()}, {default}, {acc_type})"
            )

            if reduction_type in {"argmax", "argmin"}:
                accumulator_index = f"_{result_var}_index"
                long_max = torch.iinfo(torch.int64).max
                self.body.writeline(
                    f"{accumulator_index} = tl.full({self.dense_size_str()}, {long_max}, tl.int64)"
                )
                root_op = {"argmax": "max", "argmin": "min"}[reduction_type]

                self.compute.splice(
                    f"""\
                {accumulator}_next, {accumulator_index}_next = triton_helpers.{root_op}imum_with_index(
                    {accumulator}, {accumulator_index}, {value}, {reduction_range_prefix}index
                )
                {accumulator} = tl.where({cond}, {accumulator}_next, {accumulator})
                {accumulator_index} = tl.where({cond}, {accumulator_index}_next, {accumulator_index})
                """
                )
                final_argreduce(self.suffix, result_var, accumulator, accumulator_index)
            elif reduction_type == "var_unnormalized":
                accumulator_m2 = f"_{result_var}_m2"
                accumulator_weight = f"_{result_var}_weight"
                self.body.writeline(
                    f"{accumulator_m2} = tl.zeros({self.dense_size_str()}, {acc_type})"
                )
                self.body.writeline(
                    f"{accumulator_weight} = tl.zeros({self.dense_size_str()}, {acc_type})"
                )

                self.compute.splice(
                    f"""\
                {value}_delta = {value} - {accumulator}
                {accumulator_weight}_next = {accumulator_weight} + ({cond}).to({acc_type})
                {accumulator}_next = {accumulator} + {value}_delta / {accumulator_weight}_next
                {accumulator_m2}_next = {accumulator_m2} + {value}_delta * ({value} - {accumulator}_next)

                {accumulator} = tl.where({cond}, {accumulator}_next, {accumulator})
                {accumulator_m2} = tl.where({cond}, {accumulator_m2}_next, {accumulator_m2})
                {accumulator_weight} = tl.where({cond}, {accumulator_weight}_next, {accumulator_weight})
                """
                )
                self.suffix.splice(
                    f"""\
                _, {result_var}_tmp, _ = triton_helpers.welford(
                    {accumulator}, {accumulator_m2}, {accumulator_weight}, {dim}
                )
                {result_var} = {self.reduction_resize(f'{result_var}_tmp')}
                """
                )
            else:
                combine_fn = ir.get_reduction_combine_fn(reduction_type, src_dtype)
                updated = combine_fn(accumulator, value)
                self.compute.writeline(
                    f"{accumulator} = tl.where({cond}, {updated}, {accumulator})"
                )

                if src_dtype == torch.bool:
                    # This is only really used for aten.any. It changes the
                    # final reduction of a non-persistent reduction from
                    #     tmp5 = triton_helpers.max(_tmp5, 1)[:, None]
                    # to
                    #     tmp5 = triton_helpers.max(_tmp5.to(tl.int8), 1)[:, None].to(tl.int1)
                    # which is needed because tl.reduce doesn't support tl.int1
                    accumulator = f"{accumulator}.to(tl.int8)"
                    result_type = triton_compute_type(dtype)
                    self.suffix.writeline(
                        f"{result_var} = {final_reduction(accumulator)}.to({result_type})"
                    )
                else:
                    self.suffix.writeline(
                        f"{result_var} = {final_reduction(accumulator)}"
                    )
        else:
            var_name = self.cse.reduction_cache[(src_dtype, reduction_type, value)]
            self.suffix.writeline(f"{result_var} = {var_name}")
            result_var.mask_vars = var_name.mask_vars
        self.outside_loop_vars.add(result_var)
        return result_var

    def store_reduction(self, name, index, value):
        assert self.inside_reduction
        self.inside_reduction = False
        index, mask_vars, mask, _ = self.indexing(index)
        assert "rmask" not in index
        self.inside_reduction = True

        var = self.args.output(name)
        self.suffix.writeline(
            DeferredLine(name, f"tl.store({var} + ({index}), {value}, {mask})")
        )

    def codegen_body(self):
        """
        Concat output code from index_code, loads, compute, stores,
        suffix into self.body.

        For pointwise kernels, this is called just once at the end.

        For reduction kernels, this generates a loop over the reduction
        axis.
        """
        if not (
            self.indexing_code
            or self.loads
            or self.stores
            or self.compute
            or self.suffix
        ):
            return

        if self.inside_reduction and not self.persistent_reduction:
            self.body.writeline("for roffset in range(0, rnumel, RBLOCK):")
            with self.body.indent():
                # last range tree is always reduction
                self.range_trees[-1].codegen_header(self.body)
                self.body.splice(self.indexing_code)
                self.body.splice(self.loads)
                self.body.splice(self.compute)
                self.body.splice(self.stores)

            # invalidate any caches that came from inside the reduction loop
            self.cse.invalidate(self.outside_loop_vars)
            self.range_trees[-1].cache_clear()
        else:
            self.body.splice(self.indexing_code)
            self.body.splice(self.loads)
            self.body.splice(self.compute)
            self.body.splice(self.stores)
        self.body.splice(self.suffix)
        self.indexing_code.clear()
        self.loads.clear()
        self.compute.clear()
        self.stores.clear()
        self.suffix.clear()

    def codegen_kernel_benchmark(self):
        result = IndentedBuffer()
        argdefs, call_args, signature = self.args.python_argdefs()

        result.writelines(["", "", "def get_args():"])
        with result.indent():
            name_cnt = itertools.count()
            var_names = []
            for arg_name, arg_sig in zip(call_args, signature):
                var_name = f"arg_{next(name_cnt)}"
                buf = V.graph.get_buffer(arg_name)
                if buf:
                    result.writeline(
                        f"{var_name} = rand_strided({V.graph.sizevars.size_hints(buf.get_size())}, {V.graph.sizevars.size_hints(buf.get_stride())}, device='{buf.get_device()}', dtype={buf.get_dtype()})"  # noqa: B950 line too long
                    )
                elif arg_name in V.graph.constants:
                    # note that random seed is put in V.graph.constants
                    const_tensor = V.graph.constants[arg_name]
                    result.writeline(
                        f"{var_name} = rand_strided({V.graph.sizevars.size_hints(const_tensor.size())}, {V.graph.sizevars.size_hints(const_tensor.stride())}, device='{const_tensor.device}', dtype={const_tensor.dtype})"  # noqa: B950 line too long
                    )
                elif isinstance(arg_sig, SizeArg):
                    symval_hint = V.graph.sizevars.size_hint(arg_sig.expr)

                    # Force the seed_offset to be 0 so calls to the same kernel
                    # using different seed offset will have the same benchmark harness.
                    # We can dedup kernel definitions in this case.
                    if "seed_offset" in arg_sig.name:
                        symval_hint = 0
                    result.writeline(f"{var_name} = {symval_hint}")
                else:
                    raise KeyError(
                        f"Don't find the buffer or const tensor for {arg_name}"
                    )
                var_names.append(var_name)
            result.writeline(f"return {', '.join(var_names)},")

        result.writelines(["\n", "\n", "def call(args):"])
        grid = []
        extra_args = []
        extra_args_str = None
        index = V.graph.scheduler.current_device.index
        with result.indent():
            result.writeline(f"with torch.cuda._DeviceGuard({index}):")
            with result.indent():
                result.writeline(
                    f"torch.cuda.set_device({index})"
                )  # no-op to ensure context
                for tree in self.range_trees:
                    expr = pexpr(V.graph.sizevars.size_hint(tree.numel))
                    if tree.prefix != "r" or self.inside_reduction:
                        extra_args.append(expr)
                    if tree.prefix != "r":
                        grid.append(expr)

                stream_name = f"stream{index}"
                result.writeline(f"{stream_name} = get_cuda_stream({index})")
                extra_args_str = ", ".join(map(str, extra_args)) + ", "
                result.writeline(
                    f"KERNEL_NAME.run(*args, {extra_args_str}grid=grid({', '.join(grid)}), stream={stream_name})"
                )

        # benchmark all configs
        result.writelines(["\n", "\n", "def benchmark_all_configs(args):"])
        with result.indent():
            result.writeline(f"with torch.cuda._DeviceGuard({index}):")
            with result.indent():
                result.writeline(
                    f"torch.cuda.set_device({index})"
                )  # no-op to ensure context
                result.writeline(
                    f"return KERNEL_NAME.benchmark_all_configs(*args, {extra_args_str}grid=grid({', '.join(grid)}))"
                )

        ninplace_args = len(unique(self.args.inplace_buffers.values()))
        result.writelines(["\n", "\n", "if __name__ == '__main__':"])
        with result.indent():
            result.writeline("from torch._inductor.utils import get_num_bytes")
            result.writeline("from triton.testing import do_bench")
            result.writeline("")

            result.writeline("args = get_args()")
            result.writeline(
                "ms = do_bench(lambda: call(args), rep=40, fast_flush=True)"
            )
            result.writeline(
                f"num_gb = get_num_bytes(*args, num_in_out_args={ninplace_args}) / 1e9"
            )
            result.writeline("gb_per_s = num_gb / (ms / 1e3)")
            result.writeline(
                'print(f"{ms:.3f}ms    {num_gb:.3f}GB    {gb_per_s:.2f}GB/s")'
            )

        return result

    def codegen_kernel(self, name=None):
        from triton import next_power_of_2

        code = IndentedBuffer()

        size_hints = [
            next_power_of_2(V.graph.sizevars.size_hint(numel)) for numel in self.numels
        ]
        if self.persistent_reduction:
            assert self.inside_reduction
            heuristics = "persistent_reduction"
        elif self.inside_reduction:
            heuristics = "reduction"
        else:
            size_hints.pop()
            heuristics = "pointwise"

        if name is None:
            code.splice(
                f"""
                    import triton
                    import triton.language as tl
                    from torch._inductor.ir import ReductionHint
                    from torch._inductor.ir import TileHint
                    from torch._inductor.triton_heuristics import AutotuneHint, {heuristics}
                    from torch._inductor.utils import instance_descriptor
                    from torch._inductor import triton_helpers
                """
            )
            if config.benchmark_kernel:
                code.splice(
                    """
                        from torch._dynamo.testing import rand_strided
                        from torch._C import _cuda_getCurrentRawStream as get_cuda_stream
                        import torch
                        from torch._inductor.triton_heuristics import grid
                    """
                )

        argdefs, _, signature = self.args.python_argdefs()
        # maps actual expression to SizeArg if its in sizevars replacements
        for i, arg in enumerate(signature):
            if (
                isinstance(arg, SizeArg)
                and arg.expr in V.graph.sizevars.inv_precomputed_replacements
            ):
                signature[i] = SizeArg(
                    arg.name, V.graph.sizevars.inv_precomputed_replacements[arg.expr]
                )

        mutated_args = set()
        for mutation in self.mutations:
            if mutation in self.args.input_buffers:
                mutated_args.add(self.args.input_buffers[mutation])
            if (
                mutation in self.args.inplace_buffers
                and mutation not in V.graph.removed_buffers
            ):
                mutated_args.add(self.args.inplace_buffers[mutation].inner_name)
            if mutation in self.args.output_buffers:
                mutated_args.add(self.args.output_buffers[mutation])
        mutated_args = sorted(mutated_args)

        triton_meta = {
            "signature": dict(enumerate(map(signature_of, signature))),
            "device": V.graph.scheduler.current_device.index,
            "device_type": V.graph.scheduler.current_device.type,
            "constants": {},
            "mutated_arg_names": mutated_args,
            "autotune_hints": set(self.autotune_hints),
        }

        for tree in self.range_trees:
            if tree.prefix != "r" or self.inside_reduction:
                sizearg = SizeArg(f"{tree.prefix}numel", tree.numel)
                signature.append(sizearg)
                triton_meta["signature"][len(argdefs)] = signature_of(sizearg)
                argdefs.append(f"{tree.prefix}numel")
                # constexpr version causes issues, see
                # https://github.com/pytorch/torchdynamo/pull/1362
                # triton_meta["constants"][len(argdefs)] = V.graph.sizevars.size_hint(
                #     tree.numel
                # )
                # argdefs.append(f"{tree.prefix}numel: tl.constexpr")
        triton_meta["configs"] = [config_of(signature)]

        for tree in self.range_trees:
            if tree.prefix == "r" and (
                not self.inside_reduction or self.persistent_reduction
            ):
                continue
            if tree.prefix == "x" and self.no_x_dim:
                continue
            argdefs.append(f"{tree.prefix.upper()}BLOCK : tl.constexpr")

        if self.inside_reduction:
            reduction_hint = self.reduction_hint
            heuristics_line = f"""
                @{heuristics}(
                    size_hints={size_hints!r},
                    reduction_hint={reduction_hint},
                    filename=__file__,
                    meta={triton_meta!r}
                )
                @triton.jit
            """
        else:
            tile_hint = ""
            if len(size_hints) == 2:
                if len(signature) == 4:  # input, output and 2 args
                    tile_hint = "tile_hint=TileHint.SQUARE,"
                else:
                    tile_hint = "tile_hint=TileHint.DEFAULT,"
            heuristics_line = f"""
                @{heuristics}(size_hints={size_hints!r}, {tile_hint}filename=__file__, meta={triton_meta!r})
                @triton.jit
            """
        code.splice(heuristics_line)
        code.writeline(f"def {name or 'KERNEL_NAME'}({', '.join(argdefs)}):")
        self.codegen_body()
        with code.indent():
            self.codegen_static_numels(code)
            for old, new in self.args.aliases():
                code.writeline(f"{old} = {new}")
            code.splice(self.body)

        if config.benchmark_kernel:
            code.splice(self.codegen_kernel_benchmark())

        if name is not None:
            return code.getvalue()

        return code.getvalue()

    def codegen_static_numels(self, code):
        """
        We get a small speedup from hard coding numels if they are static.

        This code stomps on the passed-in values by writing an constant to the top of the kernel.

        In a kernel like:
        def KERNEL_NAME(in_ptr0, in_ptr1, out_ptr2, xnumel, rnumel, XBLOCK : tl.constexpr, RBLOCK : tl.constexpr):

        We would add
        xnumel = 4096
        rnumel = 768

        After the signature, before the kernel code, if we decided to make these static. As its hardcoded, it becomes
        a better signal to triton on how to unroll and do some static indexing. So, it's not so much that downstream
        knows that its a static numel, as that you just plop a constant into the kernel.
        """
        for tree in self.range_trees:
            if tree.prefix != "r" or self.inside_reduction:
                simplified_tree_numel = V.graph.sizevars.simplify(tree.numel)
                if isinstance(simplified_tree_numel, (sympy.Integer, int)):
                    code.writeline(f"{tree.prefix}numel = {int(simplified_tree_numel)}")

            if tree.prefix == "r" and self.persistent_reduction:
                simplified_tree_numel = V.graph.sizevars.simplify(tree.numel)
                if isinstance(simplified_tree_numel, (sympy.Integer, int)):
                    val = int(simplified_tree_numel)
                else:
                    continue
                val = next_power_of_2(val)
                code.writeline(f"RBLOCK: tl.constexpr = {val}")

            if tree.prefix == "x" and self.no_x_dim:
                code.writeline("XBLOCK: tl.constexpr = 1")

    def triton_tensor_ndim(self):
        no_x_dim = int(bool(self.no_x_dim))
        no_r_dim = self.numels[-1] == 1
        return len(self.range_trees) - no_x_dim - no_r_dim

    def indexing_size_str(self, i=None, x=None):
        # no_x_dim is sympy.logic.boolalg.BooleanTrue
        no_x_dim = int(bool(self.no_x_dim))
        sizes = ["None"] * self.triton_tensor_ndim()
        if i is not None:
            idx = i - no_x_dim
            sizes[idx] = ":"
        return f"[{', '.join(sizes)}]"

    def dense_size_str(self):
        sizes = []
        for tree in self.range_trees:
            if self.no_x_dim and tree.prefix == "x":
                continue
            if tree.prefix != "r" or self.inside_reduction:
                sizes.append(f"{tree.prefix.upper()}BLOCK")
            elif tree.prefix == "r" and tree.numel != 1:
                sizes.append("1")
        return f"[{', '.join(sizes)}]"

    def call_kernel(self, name: str):
        wrapper = V.graph.wrapper_code
        _, call_args, _ = self.args.python_argdefs()
        # dynamo wraps unspec variable as 0d CPU tensor, need convert to scalar
        for i in range(len(call_args)):
            if V.graph.is_unspec_arg(call_args[i]):
                call_args[i] = call_args[i] + ".item()"
        grid = []
        # TODO(jansel): if there are constants, we shouldn't bother passing them as args
        for tree in self.range_trees:
            if isinstance(tree.numel, (sympy.Integer, sympy.Symbol)):
                expr = tree.numel
            else:
                expr = wrapper.generate_numel_expr(name, tree)

            if tree.prefix != "r" or self.inside_reduction:
                call_args.append(expr)
            if tree.prefix != "r":
                grid.append(expr)

        wrapper.generate_kernel_call(
            name,
            call_args,
            grid,
            V.graph.scheduler.current_device.index,
        )

    def warn_mix_layout(self, kernel_name):
        """
        Print message if the kernel have mixed layout inputs.
        Only care about 4D tensor for now.
        """
        if (
            len(self.args.input_buffers) == 1
            and len(self.args.output_buffers) == 1
            and len(self.args.inplace_buffers) == 0
        ):
            # even if input buffer and output buffer have different layout,
            # this can be a layout conversion kernel. No need to warn for
            # the mix layouts.
            return

        argdefs, call_args, signature = self.args.python_argdefs()
        uniform_stride_order = None
        for arg_name in call_args:
            buf = V.graph.get_buffer(arg_name)
            if buf and len(buf.layout.size) == 4:
                # ignore the tensor if only 1 dimention is non-zero
                if len([x for x in buf.layout.size if x == 1]) == 3:
                    continue
                stride_order = ir.get_stride_order(buf.layout.stride)
                if uniform_stride_order is None:
                    uniform_stride_order = stride_order
                elif uniform_stride_order != stride_order:
                    msg = yellow_text(
                        f"Expected stride order {uniform_stride_order}, but found stride order"
                        + f" {stride_order} for kernel {kernel_name}"
                    )
                    log.warning(msg)

                    stride_order_list = [
                        ir.get_stride_order(V.graph.get_buffer(name).layout.stride)
                        if V.graph.get_buffer(name)
                        else None
                        for name in call_args
                    ]
                    size_list = [
                        V.graph.get_buffer(name).layout.size
                        if V.graph.get_buffer(name)
                        else None
                        for name in call_args
                    ]
                    source_list = [
                        "GraphInput"
                        if name in V.graph.graph_inputs
                        else "IntermediateBuffer"
                        if name in V.graph.name_to_buffer
                        else None
                        for name in call_args
                    ]

                    msg = yellow_text(
                        f"  param names {argdefs}\n  buf names {call_args}\n  strides {stride_order_list}"
                        + f"\n  sizes {size_list}\n  sources {source_list}\n"
                    )
                    log.warning(msg)
                    return
        msg = green_text(
            f"All the inputs for the triton kernel {kernel_name} have uniform layout"
        )
        log.warning(msg)

    def create_cse_var(self, *args, **kwargs):
        return TritonCSEVariable(*args, **kwargs)


class TritonScheduling(BaseScheduling):
    def __init__(self, scheduler):
        self.scheduler = scheduler

    @staticmethod
    def deps_from_active_loop_order(node):
        if isinstance(node, FusedSchedulerNode):
            orders = node.active_loop_orders()[0]
        else:
            orders = FusedSchedulerNode.select_loop_orders((node,))[0]
        deps = set()
        for node in orders.values():
            deps.update(node.read_writes.reads_and_writes())
        return deps

    def group_fn(self, sizes):
        return tuple(V.graph.sizevars.simplify(sympy_product(s)) for s in sizes)

    def can_fuse(self, node1, node2):
        """
        Hook called by Scheduler to determine if the Triton backend
        can fuse node1 and node2.  These nodes might already be
        FusedSchedulerNodes.
        """
        if isinstance(node1, scheduler.ForeachKernelSchedulerNode) or isinstance(
            node2, scheduler.ForeachKernelSchedulerNode
        ):
            return scheduler.ForeachKernelSchedulerNode.can_fuse(node1, node2)

        _, (numel1, rnumel1) = node1.group
        _, (numel2, rnumel2) = node2.group

        if node1.is_reduction() and node2.is_reduction():
            return numel1 == numel2 and rnumel1 == rnumel2

        if not node1.is_reduction() and not node2.is_reduction():
            assert rnumel1 == 1 and rnumel2 == 1
            if numel1 != numel2:
                return False

            if (
                config.triton.tiling_prevents_pointwise_fusion
                and not node1.is_template()
            ):
                loop_order = list(
                    FusedSchedulerNode.select_loop_orders((node1, node2))[0].values()
                )
                loop_order1 = loop_order[: len(node1.get_nodes())]
                loop_order2 = loop_order[len(node1.get_nodes()) :]
                tiling1 = self.select_tiling(loop_order1, numel1)
                tiling2 = self.select_tiling(loop_order2, numel1)
                # TODO(jansel): this doesn't handle 3D tiling (disabled by config)
                if len(tiling1) > 2 and len(tiling2) > 2 and tiling1 != tiling2:
                    return False  # tiled differently

            return True

        if not node1.is_reduction() and node2.is_reduction():
            assert rnumel1 == 1 and rnumel2 != 1
            if node1.is_template() or numel1 not in (numel2, numel2 * rnumel2):
                return False

            if config.triton.tiling_prevents_reduction_fusion:
                loop_order = list(
                    FusedSchedulerNode.select_loop_orders((node1, node2))[0].values()
                )
                tiling = self.select_tiling(
                    loop_order[: len(node1.get_nodes())], numel1
                )
                return tiling in (
                    (numel1, 1),
                    (numel2, rnumel2, 1),
                )

            return True

        assert node1.is_reduction() and not node2.is_reduction()
        # swap args to hit the case above
        return self.can_fuse(node2, node1)

    def can_fuse_vertical(self, node1, node2):
        return self.can_fuse(node1, node2)

    def can_fuse_horizontal(self, node1, node2):
        # if not config.aggressive_fusion:
        #     common_deps_without_reorder = self.deps_from_active_loop_order(
        #         node1
        #     ) & self.deps_from_active_loop_order(node2)
        #     if len(common_deps_without_reorder) == 0:
        #         return False
        return self.can_fuse(node1, node2)

    def is_loop_order_valid(self, nodes):
        for node in nodes:
            if node.is_reduction():
                _, (numel, rnumel) = node.group
                return all(
                    TritonKernel.is_compatible((numel, rnumel), n.get_ranges())
                    for n in nodes
                    if n.group[1] == (numel * rnumel, 1)
                )
        return True

    def generate_node_schedule(self, nodes, numel, rnumel):
        node_schedule = []
        current_loop_writes = set()
        is_current_reductions = set()
        done = set()

        def fits_in_main_body(n):
            _, (node_numel, node_rnumel) = n.group
            return (node_numel == numel and node_rnumel == rnumel) or (
                node_numel == numel * rnumel and node_rnumel == 1
            )

        def fits_outside_reduction(n):
            _, (node_numel, node_rnumel) = n.group
            return node_numel == numel and node_rnumel == 1 and rnumel != 1

        @contextlib.contextmanager
        def end_current_reduction_loop():
            if current_loop_writes:
                # flush out any other runnable nodes to reduce number of loops
                for other_node in nodes[index + 1 :]:
                    if (
                        node not in done
                        and fits_in_main_body(other_node)
                        and not (
                            current_loop_writes & other_node.recursive_predecessors
                        )
                    ):
                        done.add(node)
                        current_loop_writes.add(node.get_name())
                        is_current_reductions.add(node.is_reduction())
                        node_schedule.append(node)

            if node_schedule and node_schedule[-1] is EnableReduction:
                node_schedule.pop()
            else:
                node_schedule.append(DisableReduction)
            yield
            node_schedule.append(EnableReduction)
            current_loop_writes.clear()
            is_current_reductions.clear()

        for index, node in enumerate(nodes):
            if node in done:
                continue
            done.add(node)

            def requires_closing_previous_reduction(node, node_schedule):
                if rnumel == 1:
                    return False
                if not current_loop_writes & node.recursive_predecessors:
                    return False
                assert node_schedule and not isinstance(
                    node_schedule[-1], (EnableReduction, DisableReduction)
                )
                return True in is_current_reductions

            if fits_in_main_body(node):
                if requires_closing_previous_reduction(node, node_schedule):
                    with end_current_reduction_loop():
                        pass  # need to start a new reduction loop
                current_loop_writes.add(node.get_name())
                is_current_reductions.add(node.is_reduction())
                node_schedule.append(node)
            elif fits_outside_reduction(node):
                with end_current_reduction_loop():
                    node_schedule.append(node)
            else:
                raise NotImplementedError(
                    f"unexpected group: ({numel}, {rnumel}) != {node.group[1]}"
                )

        return node_schedule

    def codegen_nodes(self, nodes):
        """
        Given a set of pre-fused nodes, generate a Triton kernel.
        """
        _, (numel, rnumel) = max(nodes, key=lambda x: int(x.is_reduction())).group

        node_schedule = self.generate_node_schedule(nodes, numel, rnumel)

        if schedule_log.isEnabledFor(logging.DEBUG):
            schedule_log.debug("Schedule:\n %s", node_schedule)

        return self.codegen_node_schedule(node_schedule, numel, rnumel)

    @staticmethod
    def all_contiguous(node):
        return all(
            dep.is_contiguous() or dep.is_scalar()
            for dep in node.read_writes.reads_and_writes()
        )

    @classmethod
    def reduction_hint(cls, node):
        assert node.is_reduction()
        if cls.all_contiguous(node):
            return ReductionHint.INNER
        else:
            return node.node.data.reduction_hint

    @classmethod
    def combined_reduction_hint(cls, nodes):
        hint = ReductionHint.DEFAULT
        nodes = [n for n in nodes if n not in (EnableReduction, DisableReduction)]
        hints = [cls.reduction_hint(n) for n in nodes if n.is_reduction()]
        if hints and hints.count(hints[0]) == len(hints):
            hint = hints[0]  # all the hints are the same

        if hint == ReductionHint.INNER:
            for node in nodes:
                if not node.is_reduction() and not cls.all_contiguous(node):
                    # fused with something more complex, forget the hint
                    return ReductionHint.DEFAULT
        elif hint == ReductionHint.OUTER:
            for node in nodes:
                if not node.is_reduction() and any(
                    dep.is_contiguous() for dep in node.read_writes.reads
                ):
                    # fused with something more complex, forget the hint
                    return ReductionHint.DEFAULT
        return hint

    @staticmethod
    def can_use_32bit_indexing(numel: sympy.Expr, buffers: Iterable[ir.Buffer]) -> bool:
        int_max = torch.iinfo(torch.int32).max
        size_hint = V.graph.sizevars.size_hint
        has_hint = V.graph.sizevars.shape_env.has_hint

        def within_32bit(e):
            # Allow for unhinted e as long as we can still statically prove
            # (e.g., via ValueRanges) that it is still in bounds
            if V.graph.sizevars.is_expr_static_and_true(e <= int_max):
                return True
            # Otherwise, the hint MUST exist and be in range
            return has_hint(e) and size_hint(e) <= int_max

        if not within_32bit(numel):
            return False

        buf_sizes = [buf.get_layout().storage_size() for buf in buffers]
        if not all(within_32bit(size) for size in buf_sizes):
            return False

        # Only install guards for 32-bit indexing as there is no correctness
        # issue with using 64-bit for everything
        V.graph.sizevars.guard_leq(numel, int_max)
        for size in buf_sizes:
            V.graph.sizevars.guard_leq(size, int_max)
        return True

    @staticmethod
    def select_index_dtype(node_schedule, numel, reduction_numel):
        # Gather all used buffer names
        buffer_names = set()
        for node in node_schedule:
            if not isinstance(node, scheduler.BaseSchedulerNode):
                continue

            buffer_names.update(node.get_names())
            buffer_names.update(node.used_buffer_names())

        # Get buffers objects
        def _get_buffer(name: str) -> ir.Buffer:
            if name in V.graph.name_to_buffer:
                return V.graph.name_to_buffer[name]
            elif name in V.graph.graph_inputs:
                return V.graph.graph_inputs[name]
            elif name in V.graph.constants:
                data = V.graph.constants[name]
                return ir.ConstantBuffer(
                    name,
                    ir.FixedLayout(
                        data.device, data.dtype, *V.graph.static_sizes_strides(data)
                    ),
                )
            raise RuntimeError(f"Failed to find buffer matching name {name}")

        buffers = [_get_buffer(name) for name in buffer_names]

        # In theory we can separately check xnumel and rnumel are <= int_max
        # but some indexers do use the full linear index so we need to be
        # conservative here.
        total_numel = numel * reduction_numel

        if TritonScheduling.can_use_32bit_indexing(total_numel, buffers):
            return "tl.int32"
        return "tl.int64"

    def get_kernel_args(self, node_schedule, numel, reduction_numel):
        tiled_groups = self.select_tiling(node_schedule, numel, reduction_numel)

        mutations = set()
        for node in node_schedule:
            if hasattr(node, "get_mutations"):
                mutations.update(node.get_mutations())

        index_dtype = self.select_index_dtype(node_schedule, numel, reduction_numel)

        return tiled_groups, mutations, index_dtype

    def codegen_comment(self, node_schedule):
        wrapper = V.graph.wrapper_code
        origins, detailed_origins = get_kernel_metadata(node_schedule, wrapper)
        if origins:
            wrapper.writeline(origins)

    def codegen_node_schedule(self, node_schedule, numel, reduction_numel):
        tiled_groups, mutations, index_dtype = self.get_kernel_args(
            node_schedule, numel, reduction_numel
        )

        kernel = TritonKernel(
            *tiled_groups,
            reduction_hint=self.combined_reduction_hint(node_schedule),
            mutations=mutations,
            index_dtype=index_dtype,
        )

        self.codegen_node_schedule_with_kernel(node_schedule, kernel)

        src_code = kernel.codegen_kernel()
        kernel_name = self.define_kernel(src_code, node_schedule)
        self.codegen_comment(node_schedule)
        kernel.call_kernel(kernel_name)

        if config.warn_mix_layout:
            kernel.warn_mix_layout(kernel_name)

        if (
            V.graph.wrapper_code.supports_intermediate_hooks
            and config.generate_intermediate_hooks
        ):
            # Not every node in the schedule will actually be live on output;
            # we can't check dead buffers.
            live_outs = kernel.args.live_output_buffers()
            for node in node_schedule:
                if not isinstance(node, scheduler.BaseSchedulerNode):
                    continue
                name = node.get_name()
                if name not in live_outs:
                    continue
                origin_node = node.node.get_origin_node()
                if origin_node is not None:
                    counters["inductor"]["intermediate_hooks"] += 1
                    V.graph.wrapper_code.writeline(
                        f"run_intermediate_hooks({origin_node.name!r}, {name})"
                    )

        self.scheduler.free_buffers()

    def codegen_node_schedule_with_kernel(self, node_schedule, kernel):
        def current_reduction_nodes(nodes):
            return itertools.takewhile(lambda n: n is not DisableReduction, nodes)

        with kernel:
            stack = contextlib.ExitStack()
            kernel.set_last_usage(current_reduction_nodes(node_schedule))
            for node in node_schedule:
                if node not in (EnableReduction, DisableReduction):
                    node.mark_run()
            for i, node in enumerate(node_schedule):
                if node is DisableReduction:
                    stack.enter_context(kernel.disable_reduction())
                elif node is EnableReduction:
                    stack.close()
                    kernel.set_last_usage(current_reduction_nodes(node_schedule[i:]))
                else:
                    # TODO - use split ranges ?
                    indexing_dtype_strength_reduction(node._body)
                    index_vars = kernel.split_and_set_ranges(node.get_ranges())
                    node.codegen(index_vars)

    def define_kernel(self, src_code, node_schedule):
        wrapper = V.graph.wrapper_code
        if src_code in wrapper.src_to_kernel:
            kernel_name = wrapper.src_to_kernel[src_code]
        else:
            fused_name = (
                get_fused_kernel_name(node_schedule, config.triton.descriptive_names)
                if config.triton.descriptive_names
                else ""
            )
            kernel_category = get_kernel_category_by_source_code(src_code)[:3]
            kernel_name = "_".join(
                ["triton", kernel_category, fused_name, wrapper.next_kernel_suffix()]
            )
            # use the original src_code as the key
            wrapper.src_to_kernel[src_code] = kernel_name
            subs_name = kernel_name if config.triton.unique_kernel_names else "triton_"
            src_code = src_code.replace("KERNEL_NAME", subs_name)

            # TODO(voz): Ostensibly, we should not need this. But there are cases where C++ codegen does
            # not use BracesBuffer, so we have no good indicator of a C++ buffer atm.
            src_code = src_code.replace("#pragma CMT", "#")

            basename, _, kernel_path = get_path(code_hash(src_code), "py")

            compile_wrapper = IndentedBuffer()
            compile_wrapper.writeline(f"async_compile.triton({subs_name!r}, '''")
            compile_wrapper.splice(src_code, strip=True)
            compile_wrapper.writeline("''')")

            metadata_comment = f"# kernel path: {kernel_path}"
            origins, detailed_origins = get_kernel_metadata(node_schedule, wrapper)
            metadata_comment += "\n" + origins + "\n" + detailed_origins
            wrapper.define_kernel(
                kernel_name, compile_wrapper.getvalue(), metadata_comment
            )
        return kernel_name

    def codegen_template(self, template_node, epilogue_nodes):
        """
        Codegen a triton template
        """
        _, (numel, rnumel) = template_node.group
        assert rnumel == 1
        kernel, render = template_node.node.make_kernel_render(template_node.node)
        with kernel:
            for node in [template_node, *epilogue_nodes]:
                node.mark_run()
            partial_code = render()
            for node in epilogue_nodes:
                node.codegen(kernel.split_and_set_ranges(node.get_ranges()))

        # finalize must be called after adding epilogue above
        src_code = partial_code.finalize()
        node_schedule = [template_node, *epilogue_nodes]
        kernel_name = self.define_kernel(src_code, node_schedule)
        self.codegen_comment(node_schedule)
        kernel.call_kernel(kernel_name)
        self.scheduler.free_buffers()

    def codegen_sync(self):
        V.graph.wrapper_code.writeline("torch.cuda.synchronize()")

    def codegen_foreach(self, foreach_node):
        from .triton_foreach import ForeachKernel

        for node_group in ForeachKernel.horizontal_partition(
            foreach_node.get_subkernel_nodes()
        ):
            fused_node_lists = [node.get_nodes() for node in node_group]
            kernel = ForeachKernel()

            for nodes in fused_node_lists:
                _, (numel, rnumel) = max(
                    nodes, key=lambda x: int(x.is_reduction())
                ).group
                node_schedule = self.generate_node_schedule(nodes, numel, rnumel)
                (
                    tiled_groups,
                    mutations,
                    index_dtype,
                ) = self.get_kernel_args(node_schedule, numel, rnumel)
                self.codegen_node_schedule_with_kernel(
                    node_schedule,
                    kernel.create_sub_kernel(
                        *tiled_groups,
                        reduction_hint=self.combined_reduction_hint(node_schedule),
                        mutations=mutations,
                        index_dtype=index_dtype,
                    ),
                )

            src_code = kernel.codegen_kernel()
            kernel_name = self.define_kernel(src_code, [foreach_node])
            self.codegen_comment([foreach_node])
            kernel.call_kernel(V.graph.wrapper_code, kernel_name)

        self.scheduler.free_buffers()

    @staticmethod
    @functools.lru_cache(32)
    def candidate_tilings(node):
        ranges, reduction_ranges = node.get_ranges()
        if len(ranges) <= 1:
            return ()

        rw = node.pointwise_read_writes()
        assert len(rw.range_vars) == len(ranges)

        # isinstance(dep, MemoryDep): this filters out StarDeps. StarDeps refer to reads
        # that need to access the entire tensor; they don't contribute read indexing
        # information (and practically, they don't have dep.index so they can't be used
        # for stride_hints below
        dep_sources = [*rw.reads_and_writes()]
        assert all(isinstance(dep, (MemoryDep, StarDep)) for dep in dep_sources)
        deps = [
            dep
            for dep in dep_sources
            if dep.name not in V.graph.removed_buffers and isinstance(dep, MemoryDep)
        ]
        write_names = {dep.name for dep in rw.writes}

        tilings = []

        for dep in deps:
            strides = V.graph.sizevars.stride_hints(dep.index, rw.range_vars)
            assert len(strides) == len(ranges)
            try:
                split = strides.index(1) + 1
                if split == len(ranges):
                    continue
                if all(s == 0 for s in strides[split:]):
                    # if this is a broadcasted tensor and all dimensions after split are broadcast,
                    # this is not a real split
                    continue

            except ValueError:
                continue
            tiled_groups = (
                V.graph.sizevars.simplify(sympy_product(ranges[:split])),
                V.graph.sizevars.simplify(sympy_product(ranges[split:])),
            )
            # score by number of elements
            score = V.graph.sizevars.size_hint(
                sympy_product(
                    size for size, stride in zip(ranges, strides) if stride != 0
                )
            )
            if dep.name in write_names:
                # ngimel said contiguous writes is more important than reads
                score *= 2
            if CandidateTiling.is_good_size(tiled_groups[0]):
                score *= 2
            if CandidateTiling.is_good_size(tiled_groups[1]):
                score *= 2

            if (
                V.graph.sizevars.size_hint(
                    score - sympy_product(itertools.chain(ranges, reduction_ranges))
                )
                >= 0
            ):
                tilings.append(CandidateTiling(tiled_groups, score, dep.name))
        return tilings

    @classmethod
    def select_tiling(cls, node_schedule, numel, reduction_numel=sympy.Integer(1)):
        """
        Heuristics to decide how to tile kernels.
        Currently, we tile based on stride-1 dimensions.

        Returns:
            `(tile1, tile2, reduction_numel)` s.t. `tile1 * tile2 == numel`

        """
        if reduction_numel != 1 or config.triton.max_tiles <= 1:
            # TODO(jansel): should we tile reductions?
            # do perf hint here if stride-1 dim is not being reduced
            if perf_hint_log.level <= logging.WARNING:
                for node in EnableReduction.filter(node_schedule):
                    if len(cls.candidate_tilings(node)) > 0:
                        perf_hint_log.info("reduction over non-contiguous dims")
                        break
            return (numel, reduction_numel)

        seen_names = set()
        candidate_tiles = collections.Counter()
        for node in EnableReduction.filter(node_schedule):
            for tiling in cls.candidate_tilings(node):
                if tiling.name in seen_names:
                    continue
                seen_names.add(tiling.name)
                candidate_tiles[tiling.tiling] += tiling.score

        ranked_tilings = [tiling for tiling, score in candidate_tiles.most_common()]

        if config.triton.max_tiles >= 3:
            # Consider adding a third dimension of tiling, but only
            # when a1 is a multiple of b1; otherwise, you have a lot
            # of stragglers which is annoying to generate code for.
            #
            # NB: More than three max tiles is not enabled by default.

            # Add one 3D tiling choice
            for i in range(1, len(ranked_tilings)):
                a0, a1 = ranked_tilings[0]
                b0, b1 = ranked_tilings[i]
                if V.graph.sizevars.size_hint(a1 - b1) == 0:
                    continue
                if V.graph.sizevars.size_hint(a1 - b1) < 0:
                    # swap so a0 is bigger
                    a0, a1 = ranked_tilings[i]
                    b0, b1 = ranked_tilings[0]
                assert V.graph.sizevars.size_hint(a1 - b1) > 0
                if V.graph.sizevars.statically_known_multiple_of(a1, b1):
                    tiling = (a0, FloorDiv(a1, b1), b1)
                    ranked_tilings = [tiling] + ranked_tilings
                    break  # only 1 choice for now

        if len(ranked_tilings) > 1:
            perf_hint_log.info("possibly bad tiling: %s", ranked_tilings)

        for tiled_groups in ranked_tilings:
            new_groups = (*tiled_groups, reduction_numel)
            if all(
                TritonKernel.is_compatible(new_groups, node.get_ranges())
                for node in node_schedule
                if isinstance(node, scheduler.SchedulerNode)
            ):
                return new_groups

        return (numel, reduction_numel)

    def flush(self):
        pass


@dataclasses.dataclass
class CandidateTiling:
    tiling: List[sympy.Expr]
    score: int  # higher is better
    name: str = None

    @staticmethod
    def is_good_size(s):
        """Somewhat arbitrary heuristic used to boost scores for some sizes"""
        s = V.graph.sizevars.size_hint(s)
        return s >= 32 and (s % 32 == 0)


class DisableReduction:
    """
    Marker to invoke `kernel.disable_reduction()`.  This closes a
    reduction loop and allows for pointwise ops to occur on the output
    of a reduction.
    """


class EnableReduction:
    """
    Marker to end a DisableReduction block.
    """

    @staticmethod
    def filter(node_schedule):
        """
        Get the nodes from node_schedule skipping those in a
        DisableReduction block.
        """
        disabled = False
        for node in node_schedule:
            if node in (EnableReduction, DisableReduction):
                # Don't tile stuff outside the main reduction loop
                disabled = node is DisableReduction
            elif disabled:
                pass
            else:
                yield node


class CantSplit(Exception):
    pass<|MERGE_RESOLUTION|>--- conflicted
+++ resolved
@@ -22,11 +22,8 @@
 from ..dependencies import MemoryDep, StarDep
 from ..ir import ReductionHint
 from ..optimize_indexing import indexing_dtype_strength_reduction
-<<<<<<< HEAD
+from ..scheduler import BaseScheduling
 from ..scheduler import FusedSchedulerNode
-=======
-from ..scheduler import BaseScheduling
->>>>>>> 4e760309
 from ..triton_heuristics import AutotuneHint
 from ..utils import (
     DeferredLineBase,
