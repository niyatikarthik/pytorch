import functools
import logging
import operator
import os
import re
import sys
import time
import warnings
from typing import Dict, List, Optional, Set

import sympy

import torch
import torch._logging
import torch.fx
from torch._decomp import get_decompositions
from torch._dynamo.utils import dynamo_timed
from torch.fx.experimental.symbolic_shapes import (
    magic_methods,
    method_to_operator,
    ShapeEnv,
    SymTypes,
)
from torch.utils._mode_utils import no_dispatch

from .._dynamo import config as dynamo_config

from . import config, ir
from .codegen.wrapper import CppAotWrapperCodeGen, CppWrapperCodeGen, WrapperCodeGen
from .exc import (
    LoweringException,
    MissingOperatorWithDecomp,
    MissingOperatorWithoutDecomp,
)
from .ir import Constant, FixedLayout, InputBuffer, Pointwise, Reduction, TensorBox
from .lowering import (
    FALLBACK_ALLOW_LIST,
    fallback_handler,
    fallback_node_due_to_unsupported_type,
    layout_constraints,
    lowerings,
    make_fallback,
    needs_realized_inputs,
    unsupported_output_tensor,
)
from .sizevars import SizeVarAllocator
from .utils import (
    convert_shape_to_inductor,
    gather_origins,
    get_dtype_size,
    sympy_product,
)
from .virtualized import V

log = logging.getLogger(__name__)
output_code_log = torch._logging.getArtifactLogger(__name__, "output_code")


def supported_dtype_of_cpp_wrapper(dtype):
    supported_dtype = {
        torch.float32,
        torch.float64,
        torch.int64,
        torch.int32,
        torch.int16,
        torch.int8,
        torch.uint8,
        torch.bool,
        torch.bfloat16,
        # torch.float16, # TODO: implement this
    }
    return dtype in supported_dtype


<<<<<<< HEAD
@functools.lru_cache(None)
def _warn_complex_not_supported():
    warnings.warn(
        "Torchinductor does not support code generation for complex operators. Performance may be worse than eager."
    )


def fallback_node_due_to_unsupported_type(node: torch.fx.Node):
    def check_skip_condition(node, check_cpu):
        if not isinstance(node, torch.fx.Node):
            return False

        if "val" not in node.meta:
            return False

        for meta in tree_flatten(node.meta["val"])[0]:
            if not isinstance(meta, torch._subclasses.FakeTensor):
                continue
            if check_cpu and meta.is_cpu and config.disable_cpp_codegen:
                return True

            if meta.dtype.is_complex:
                _warn_complex_not_supported()
                return True

        return False

    # only skip codegen if there is a cpu output, not input
    for arg in tree_flatten((node.args, node.kwargs))[0]:
        if check_skip_condition(arg, check_cpu=False):
            return True

    return check_skip_condition(node, check_cpu=True)


=======
>>>>>>> 0ee05469
def is_magic_method(op):
    magic_ops = {method_to_operator(m) for m in magic_methods}
    return op in magic_ops


class GraphLowering(torch.fx.Interpreter):
    def symbolic_sizes_strides(self, ex: torch.Tensor):
        """
        Support dynamic shapes and dynamic strides by assigning variables
        to each dimension.  We duck-shape tensors, so if two tensors
        have the same size they get assigned the same symbolic variable.
        """
        if self.reuse_shape_env:
            return convert_shape_to_inductor(ex.size()), convert_shape_to_inductor(
                ex.stride()
            )
        else:
            from torch._dynamo.source import ConstantSource

            # TODO: this should not be needed once #93059 lands
            # https://github.com/pytorch/pytorch/pull/94031#discussion_r1096044816
            # TODO: make a dedicated UnknownSource for this?
            source = ConstantSource(
                f"__unknown_tensor_{len(self._shape_env.var_to_val)}"
            )
            (
                size,
                stride,
                _,
            ) = self._shape_env.create_symbolic_sizes_strides_storage_offset(ex, source)

        size = [i.node.expr if isinstance(i, torch.SymInt) else i for i in size]
        stride = [i.node.expr if isinstance(i, torch.SymInt) else i for i in stride]
        return size, stride

    def static_sizes_strides(self, ex: torch.Tensor):
        """
        Primarily used to weights
        """
        size = [sympy.Integer(i) for i in ex.size()]
        stride = [sympy.Integer(i) for i in ex.stride()]
        return size, stride

    def __init__(
        self,
        gm: torch.fx.GraphModule,
        shape_env=None,
        num_static_inputs=None,
        graph_id=None,
        aot_mode=False,
    ):
        super().__init__(gm)
        self.extra_traceback = False  # we do our own error wrapping
        if shape_env is None:
            shape_env = ShapeEnv()
            self.reuse_shape_env = False
        else:
            self._shape_env = shape_env
            self.reuse_shape_env = True
        self._shape_env = shape_env
        self.sizevars = SizeVarAllocator(shape_env)
        self.graph_inputs: Dict[str, TensorBox] = {}
        self.graph_inputs_original: Dict[str, InputBuffer] = {}
        self.graph_outputs: Optional[List[ir.IRNode]] = None
        self.device_types: Set[str] = set()
        self.device_idxs: Set[int] = set()
        self.buffers: List[ir.ComputedBuffer] = []
        self.constants: Dict[str, torch.Tensor] = {}
        self.removed_buffers: Set[str] = set()
        self.inplaced_to_remove: Set[str] = set()
        self.wrapper_code = None
        self.num_static_inputs = num_static_inputs
        self.mutated_inputs: Set[str] = set()
        self.unaligned_buffers: Set[str] = set()
        self.randomness_offset = sympy.Integer(0)
        self.randomness_seeds: List[str] = []
        self.name_to_buffer: Dict[str, ir.ComputedBuffer] = {}
        self.creation_time = time.time()
        self.name = "GraphLowering"
        self._can_use_cpp_wrapper = config.cpp_wrapper
        self.aot_mode = aot_mode
        self.graph_id = graph_id
        self.scheduler = None
        self._warned_fallback = {"aten.convolution_backward"}

    def warn_fallback(self, name):
        if name not in self._warned_fallback:
            self._warned_fallback.add(name)
            log.info(f"Using FallbackKernel: {name}")

    def add_device_idx(self, idx: Optional[int]):
        if idx is not None:
            self.device_idxs.add(idx)

    @property
    def fake_mode(self):
        return V.fake_mode

    def get_buffer(self, buffer_name: str):
        if buffer_name in self.name_to_buffer:
            return self.name_to_buffer[buffer_name]
        if buffer_name in self.graph_inputs:
            return self.graph_inputs[buffer_name]
        return None

    def get_dtype(self, buffer_name: str):
        if buffer_name in self.constants:
            return self.constants[buffer_name].dtype
        if buffer_name in self.name_to_buffer:
            return self.name_to_buffer[buffer_name].get_dtype()
        if buffer_name in self.graph_inputs:
            return self.graph_inputs[buffer_name].get_dtype()
        m = re.match(r"as_strided\(([a-zA-Z0-9_]+),", buffer_name)
        if m:
            return self.get_dtype(m.group(1))
        raise KeyError(f"could not find {buffer_name}")

    def random_seed_buffer(self, device: torch.device):
        """
        Return a device-unique 1-element tensor storing our RNG seed.
        This will get initialized at the start of each graph in
        `wrapper.py`.

        Note this is only used by cuda backends.  The CPU backend handles
        RNG seeds as a sizevar.
        """
        name = f"seed_{device.type}_{device.index}"
        if name not in self.constants:
            self.constants[name] = torch.zeros((), device=device, dtype=torch.int64)
            self.randomness_seeds.append(name)

        return ir.RandSeedBuffer(
            name=name,
            layout=ir.FixedLayout(
                device=device,
                dtype=torch.int64,
                size=[],
                stride=[],
            ),
        )

    def increment_randomness_offset(self, numel):
        """
        A global counter of how many random numbers we have handed out so far.
        """
        offset = self.randomness_offset
        self.randomness_offset = offset + numel
        return offset

    @dynamo_timed
    def run(self, *args):
        return super().run(*args)

    def disable_cpp_wrapper(self, cond):
        self._can_use_cpp_wrapper = False
        log.debug("Set _can_use_cpp_wrapper to False due to %s", cond)

    def check_buffer_for_cpp_wrapper(self, buffer: ir.ComputedBuffer):
        if isinstance(buffer, ir.ExternKernel):
            if not getattr(buffer, "cpp_kernel", False):
                self.disable_cpp_wrapper("ExternKernel")

    def register_buffer(self, buffer: ir.ComputedBuffer):
        if config.cpp_wrapper:
            self.check_buffer_for_cpp_wrapper(buffer)

        name = f"buf{len(self.buffers)}"
        self.buffers.append(buffer)
        self.name_to_buffer[name] = buffer
        return name

    def realize_users_of(self, name: str):
        """
        When a buffer is mutated we need to make sure all the reads to
        the old version are realized before the mutation happens.
        """
        assert isinstance(name, str)

        def visit(value):
            if isinstance(value, (list, tuple)):
                return [visit(x) for x in value]
            if isinstance(value, ir.IRNode):
                if value.is_user_of(name):
                    value.realize()
            return value

        for key, value in self.env.items():
            try:
                visit(value)
            except Exception:
                log.warning("error in realize_users_of", exc_info=True)

    def add_tensor_constant(self, data):
        def allocate():
            for name, value in self.constants.items():
                if (
                    data.size() == value.size()
                    and data.stride() == value.stride()
                    and data.dtype == value.dtype
                    and data.device == value.device
                    and torch.eq(data, value).all()
                ):
                    return name
            name = f"constant{len(self.constants)}"
            self.constants[name] = data
            return name

        return TensorBox.create(
            ir.ConstantBuffer(
                allocate(),
                FixedLayout(data.device, data.dtype, *self.static_sizes_strides(data)),
            )
        )

    def constant_name(self, name: str, device_override: torch.device):
        """
        We AOT copy constants to the devices they are needed on.
        If device_override doesn't match the constant's device, then
        copy it and return a different name.
        """
        if self.constants[name].device == device_override or device_override is None:
            return name
        alt_name = f"{name}_{device_override.type}{device_override.index or 0}"
        if alt_name not in self.constants:
            self.constants[alt_name] = self.constants[name].to(device_override)
        return alt_name

    def placeholder(self, target: str, args, kwargs):
        example = super().placeholder(target, args, kwargs)
        if isinstance(example, SymTypes):
            expr = example.node.expr
            self.graph_inputs[target] = expr
            return expr
        # todo(chilli): We can remove the last check once we turn buffers into
        # static shape tensors. That's a hack to workaround Inductor believing
        # the buffer should be static but us passing in a fake tensor with
        # symbolic shapes.
        if (
            config.static_weight_shapes
            and (
                len(self.graph_inputs) < self.num_static_inputs
                or not dynamo_config.dynamic_shapes
            )
            and not example._has_symbolic_sizes_strides
        ):
            # the first N inputs are weights
            sizes, strides = self.static_sizes_strides(example)
        else:
            sizes, strides = self.symbolic_sizes_strides(example)
        # TODO(jansel): handle input aliasing
        tensor = TensorBox.create(
            InputBuffer(
                target,
                FixedLayout(example.device, example.dtype, sizes, strides),
            )
        )
        self.graph_inputs[target] = tensor
        self.graph_inputs_original[target] = tensor.data.data
        self.device_types.add(example.device.type)
        self.add_device_idx(example.device.index)
        return tensor

    def call_function(self, target, args, kwargs):
        if target is operator.getitem and isinstance(args[0], (list, tuple)):
            return super().call_function(target, args, kwargs)

        if hasattr(target, "_inductor_lowering_function"):
            # passthrough lowerings from .pattern_matcher
            return target(*args, **kwargs)

        if target not in lowerings:
            base_name = target.name().split(".")[0]
            if base_name in FALLBACK_ALLOW_LIST:
                make_fallback(target)
            elif config.implicit_fallbacks:
                error = (
                    MissingOperatorWithDecomp
                    if get_decompositions([target])
                    else MissingOperatorWithoutDecomp
                )
                log.info(
                    "Creating implicit fallback for:\n%s",
                    error.operator_str(target, args, kwargs),
                )
                make_fallback(target)
            elif get_decompositions([target]):
                # There isn't a good way to dynamically patch this in
                # since AOT Autograd already ran.  The error message tells
                # the user how to fix it.
                raise MissingOperatorWithDecomp(target, args, kwargs)
            else:
                raise MissingOperatorWithoutDecomp(target, args, kwargs)

        try:
            out = lowerings[target](*args, **kwargs)
            return out
        except Exception as e:
            raise LoweringException(e, target, args, kwargs).with_traceback(
                e.__traceback__
            ) from None

    def get_attr(self, target, args, kwargs):
        # this is a constant
        value = getattr(self.module, target)

        if unsupported_output_tensor(value):
            return self.add_tensor_constant(value)

        with no_dispatch():
            if value.shape == ():
                return Constant(value.item(), value.dtype, value.device)
            if len(value.shape) == 1 and value.shape[0] <= 8:
                # tensor lowering has constant inlining logic
                from .lowering import tensor

                return tensor(value.tolist(), dtype=value.dtype, device=value.device)

        return self.add_tensor_constant(value)

    def call_module(self, target, args, kwargs):
        raise AssertionError()

    def call_method(self, target, args, kwargs):
        raise AssertionError()

    def output(self, target, args, kwargs):
        result = super().output(target, args, kwargs)
        assert isinstance(result, (tuple, list)), type(result)
        assert all(
            isinstance(
                x,
                (
                    TensorBox,
                    ir.Constant,
                    type(None),
                    ir.ConstantBuffer,
                    sympy.Expr,
                    int,
                ),
            )
            for x in result
        ), result
        self.graph_outputs = [ir.ExternKernel.realize_input(x) for x in result]
        for name, value in self.graph_inputs.items():
            assert isinstance(value, (TensorBox, sympy.Expr))
            if not isinstance(value, TensorBox):
                continue
            value.realize()
            assert isinstance(value, TensorBox)
            value = value.data
            assert isinstance(value, ir.StorageBox)
            value_storage_box = value
            value = value.data
            if not isinstance(value, InputBuffer) or value.get_name() != name:
                # one of our inputs was mutated, need to turn that into a copy
                ir.MutationLayout.realize_into(value, self.graph_inputs_original[name])
                # replace output with mutated input
                try:
                    ind = self.graph_outputs.index(value_storage_box)
                    self.graph_outputs[ind] = self.graph_inputs_original[name]
                except ValueError:
                    pass

        self.finalize()

    def finalize(self):
        for buf in self.buffers:
            buf.decide_layout()

    def run_node(self, n: torch.fx.Node):
        origins = {n}
        if n.op == "call_function":
            args, kwargs = self.fetch_args_kwargs_from_env(n)
            origins |= gather_origins(args, kwargs)
        with ir.IRNode.current_origins(origins):
            if n.op == "call_function" and fallback_node_due_to_unsupported_type(n):
                result = fallback_handler(n.target, add_to_fallback_set=False)(
                    *args, **kwargs
                )
            elif n.op == "call_function" and n.target in layout_constraints:
                args, kwargs = layout_constraints[n.target](n, *args, **kwargs)
                result = self.call_function(n.target, args, kwargs)
            elif is_magic_method(n.target):
                if isinstance(n.meta["val"], torch.SymInt):
                    result = n.meta["val"].node.expr
                else:
                    result = super().run_node(n)
            else:
                result = super().run_node(n)

            # require the same stride order for dense outputs,
            # 1. user-land view() will not throw because inductor
            # output different strides than eager
            # long term the solution is to make view() always succeed
            # with infallible strides.
            # 2: as_strided ops, we need make sure its input has same size/stride with
            # eager model to align with eager behavior.
            as_strided_ops = [
                torch.ops.aten.as_strided.default,
                torch.ops.aten.as_strided_.default,
                torch.ops.aten.as_strided_scatter.default,
            ]
            if any(
                user.op == "output" or user.target in as_strided_ops for user in n.users
            ) and isinstance(n.meta["val"], torch.Tensor):
                strides = n.meta["val"].stride()
                dense = torch._prims_common.is_non_overlapping_and_dense(n.meta["val"])
                # requiring a stride order for a non-dense output wouldn't
                # recreate the same strides, and would fail with view, defer for now.
                if dense and len(strides):
                    result = ir.ExternKernel.require_stride_order(
                        result, ir.get_stride_order(strides)
                    )

            # Realize if (1) any user need inputs realized, or (2) there is
            # already too many reads and rematerializing can be bad.
            num_users = len(set(n.users))
            if num_users > 1 and isinstance(result, TensorBox):
                for user in n.users:
                    if user.target in needs_realized_inputs:
                        result.realize_hint()
                        # This inclusion is somewhat controversial (from
                        # discussion between Horace, Natalia, and Elias).
                        # Currently, it's not very clear why this is helpful.
                        # The general idea here is that even though a node may
                        # have FlexibleLayout, we still often *treat* it as if
                        # it was contiguous. This appears to sometimes result in
                        # suboptimal behavior.
                        #
                        # When we do a better job selecting layout, we should
                        # revisit this.
                        need_fixed_layout = [
                            torch.ops.aten.convolution.default,
                            torch.ops.aten.convolution_backward.default,
                            torch.ops.aten.mm.default,
                        ]
                        if torch._C.has_mkldnn:
                            need_fixed_layout += [
                                torch.ops.mkldnn._convolution_pointwise.default,
                                torch.ops.mkldnn._convolution_pointwise.binary,
                                torch.ops.mkldnn._convolution_pointwise_.binary,
                                torch.ops.mkldnn._convolution_transpose_pointwise.default,
                                torch.ops.mkldnn._linear_pointwise.default,
                                torch.ops.mkldnn._linear_pointwise.binary,
                            ]
                            if torch._C.has_mkl:
                                need_fixed_layout += [torch.ops.mkl._mkl_linear.default]
                        if user.target in need_fixed_layout:
                            result = ir.ExternKernel.require_stride_order(
                                result, ir.get_stride_order(n.meta["val"].stride())
                            )
                    if user.op == "output":
                        if isinstance(result.data.data, (Pointwise, Reduction)):
                            result.realize()

                # TODO(jansel): introduce a store vs inline choice
                result.mark_reuse(len(n.users))

            # Realize if the IRNode already has accumulated lots of reads
            if isinstance(result, TensorBox) and result.has_exceeded_max_reads():
                # Prevent excessive accumulation in a computed buffer, when
                # there are multiple branches each with small number of memory
                # reads, but they converge to a user.
                result.realize_hint()

        return result

    def check_cpp_codegen_disabled(self):
        if config.disable_cpp_codegen:
            self.disable_cpp_wrapper("cpp codegen disabled")

    def check_platform(self):
        if sys.platform != "linux":
            self.disable_cpp_wrapper("platform not linux")

    def check_device_for_cpp_buffer(self):
        if len(self.device_types) == 1:
            device = self.device_types.pop()
            if device == "cpu":
                return
        self.disable_cpp_wrapper("device not CPU")

    def check_input_for_cpp_buffer(self):
        for _, value in self.graph_inputs.items():
            if not supported_dtype_of_cpp_wrapper(value.get_dtype()):
                self.disable_cpp_wrapper("unsupported inputs dtype")

    def check_constant_for_cpp_buffer(self):
        if self.constants:
            self.disable_cpp_wrapper("Constants")

    def check_cpp_wrapper(self):
        self.check_cpp_codegen_disabled()
        self.check_platform()
        self.check_device_for_cpp_buffer()
        self.check_input_for_cpp_buffer()
        self.check_constant_for_cpp_buffer()

    def init_wrapper_code(self):
        if config.cpp_wrapper:
            self.check_cpp_wrapper()
            if self._can_use_cpp_wrapper:
                self.wrapper_code = (
                    CppAotWrapperCodeGen() if self.aot_mode else CppWrapperCodeGen()
                )
                return
            else:
                assert not self.aot_mode, "Model does not support AOT compilation"
        self.wrapper_code = WrapperCodeGen()

    def codegen(self):
        from .scheduler import Scheduler

        self.init_wrapper_code()

        self.scheduler = Scheduler(self.buffers)
        assert self.scheduler is not None  # mypy can't figure this out
        self.scheduler.codegen()
        assert self.wrapper_code is not None
        return self.wrapper_code.generate()

    def count_bytes(self):
        from .scheduler import FusedSchedulerNode, NopKernelSchedulerNode, Scheduler

        scheduler = Scheduler(self.buffers)

        def get_read_write_buffers_sizes(node):
            if isinstance(node, NopKernelSchedulerNode):
                return 0
            reads = {dep.name for dep in node.read_writes.reads}
            writes = {dep.name for dep in node.read_writes.writes}

            def is_materialized(buf):
                buf_uses = {user.node for user in scheduler.name_to_node[buf].users}
                return len(buf_uses - set(node.snodes)) > 0

            if isinstance(node, FusedSchedulerNode):
                removed_buffers = {dep for dep in writes if not is_materialized(dep)}
                writes = writes - removed_buffers
                reads = reads - removed_buffers
            node_bytes = 0
            for buf in reads | writes:
                if buf in self.name_to_buffer:
                    buf = self.name_to_buffer[buf]
                elif buf in self.graph_inputs:
                    buf = self.graph_inputs[buf]
                else:
                    continue

                node_bytes += V.graph.sizevars.size_hint(
                    sympy_product(buf.get_size())
                ) * get_dtype_size(buf.get_dtype())
            return node_bytes

        total_bytes = 0
        node_counts = []
        for node in scheduler.nodes:
            num_bytes = get_read_write_buffers_sizes(node)
            node_counts.append((node, num_bytes // 4))
            total_bytes += num_bytes
        return total_bytes, node_counts

    @dynamo_timed
    def compile_to_module(self):
        from .codecache import PyCodeCache

        code, linemap = self.codegen()

        mod = PyCodeCache.load(code, linemap=linemap)
        for name, value in self.constants.items():
            setattr(mod, name, value)

        log.debug(f"Output code written to: {mod.__file__}")
        output_code_log.debug(f"Output code: \n{code}")
        if config.benchmark_kernel:
            print(f"Compiled module path: {mod.__file__}", file=sys.stderr)
        V.debug.output_code(mod.__file__)
        V.debug.rename(os.path.splitext(mod.__file__)[0] + ".debug")
        return mod

    def compile_to_fn(self):
        if self.aot_mode:
            from .codecache import AotCodeCache

            code = self.codegen()
            if config.debug:
                print(code)

            # return the generated .so file path
            output_path = AotCodeCache.compile(code)
            return lambda dummy: output_path
        else:
            return self.compile_to_module().call

    def get_output_names(self):
        assert self.graph_outputs is not None
        return [
            node.get_name()
            for node in self.graph_outputs
            if not isinstance(node, ir.NoneAsConstantBuffer)
            and not isinstance(node, ir.ShapeAsConstantBuffer)
        ]

    def is_unspec_arg(self, name: str):
        # dynamo wraps unspec variable as 0d CPU tensor,
        # need to convert to scalar during codegen (triton only)
        return (
            name in self.graph_inputs.keys()
            and self.graph_inputs[name].get_numel() == 1
            and self.graph_inputs[name].get_device().type == "cpu"
        )<|MERGE_RESOLUTION|>--- conflicted
+++ resolved
@@ -1,11 +1,9 @@
-import functools
 import logging
 import operator
 import os
 import re
 import sys
 import time
-import warnings
 from typing import Dict, List, Optional, Set
 
 import sympy
@@ -72,44 +70,6 @@
     return dtype in supported_dtype
 
 
-<<<<<<< HEAD
-@functools.lru_cache(None)
-def _warn_complex_not_supported():
-    warnings.warn(
-        "Torchinductor does not support code generation for complex operators. Performance may be worse than eager."
-    )
-
-
-def fallback_node_due_to_unsupported_type(node: torch.fx.Node):
-    def check_skip_condition(node, check_cpu):
-        if not isinstance(node, torch.fx.Node):
-            return False
-
-        if "val" not in node.meta:
-            return False
-
-        for meta in tree_flatten(node.meta["val"])[0]:
-            if not isinstance(meta, torch._subclasses.FakeTensor):
-                continue
-            if check_cpu and meta.is_cpu and config.disable_cpp_codegen:
-                return True
-
-            if meta.dtype.is_complex:
-                _warn_complex_not_supported()
-                return True
-
-        return False
-
-    # only skip codegen if there is a cpu output, not input
-    for arg in tree_flatten((node.args, node.kwargs))[0]:
-        if check_skip_condition(arg, check_cpu=False):
-            return True
-
-    return check_skip_condition(node, check_cpu=True)
-
-
-=======
->>>>>>> 0ee05469
 def is_magic_method(op):
     magic_ops = {method_to_operator(m) for m in magic_methods}
     return op in magic_ops
