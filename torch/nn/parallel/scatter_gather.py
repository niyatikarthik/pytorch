--- conflicted
+++ resolved
@@ -7,11 +7,7 @@
 
 def is_namedtuple(obj: Any) -> bool:
     # Check if type was created from collections.namedtuple or a typing.NamedTuple.
-<<<<<<< HEAD
-    warnings.warn("is_namedtuple is deprecated, please use the python checks instead", stacklevel=2)
-=======
     warnings.warn("is_namedtuple is deprecated, please use the python checks instead", stacklevel=TO_BE_DETERMINED)
->>>>>>> fff02e67
     return _is_namedtuple(obj)
 
 def _is_namedtuple(obj: Any) -> bool:
