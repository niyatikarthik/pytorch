#pragma once

#include <c10/util/intrusive_ptr.h>
#include <c10d/ProcessGroup.hpp>

namespace c10d {
namespace ops {

// Below are essentially ProcessGroup's corresponding ops but routed to the dispatcher.
<<<<<<< HEAD
TORCH_API c10::intrusive_ptr<ProcessGroup::Work> broadcast(const c10::intrusive_ptr<ProcessGroup>& process_group,
    at::TensorList tensors, const BroadcastOptions& opts = {});
TORCH_API c10::intrusive_ptr<ProcessGroup::Work> allreduce(const c10::intrusive_ptr<ProcessGroup>& process_group,
    at::TensorList tensors, const AllreduceOptions& opts = {});
TORCH_API c10::intrusive_ptr<ProcessGroup::Work> allgather(const c10::intrusive_ptr<ProcessGroup>& process_group,
    const std::vector<std::vector<at::Tensor>>& output_tensors, const std::vector<at::Tensor>& input_tensors,
    const AllgatherOptions& opts = {});
TORCH_API c10::intrusive_ptr<ProcessGroup::Work> reduce_scatter(const c10::intrusive_ptr<ProcessGroup>& process_group,
    const std::vector<at::Tensor>& output_tensors,
    const std::vector<std::vector<at::Tensor>>& input_tensors,
    const ReduceScatterOptions& opts = {});
TORCH_API c10::intrusive_ptr<ProcessGroup::Work> reduce(const c10::intrusive_ptr<ProcessGroup>& process_group,
      at::TensorList tensors,
      const ReduceOptions& opts = {});
TORCH_API c10::intrusive_ptr<ProcessGroup::Work> gather(const c10::intrusive_ptr<ProcessGroup>& process_group,
      const std::vector<std::vector<at::Tensor>>& output_tensors,
      const std::vector<at::Tensor>& input_tensors,
      const GatherOptions& opts = {});
TORCH_API c10::intrusive_ptr<ProcessGroup::Work> scatter(const c10::intrusive_ptr<ProcessGroup>& process_group,
      const std::vector<at::Tensor>& output_tensors,
      const std::vector<std::vector<at::Tensor>>& input_tensors,
      const ScatterOptions& opts ={});
TORCH_API c10::intrusive_ptr<ProcessGroup::Work> alltoall(const c10::intrusive_ptr<ProcessGroup>& process_group,
      at::TensorList output_tensors,
      at::TensorList input_tensors,
      const AllToAllOptions& opts = {});
TORCH_API c10::intrusive_ptr<ProcessGroup::Work> barrier(const c10::intrusive_ptr<ProcessGroup>& process_group,
      const BarrierOptions& opts = {});
TORCH_API c10::intrusive_ptr<ProcessGroup::Work> send(const c10::intrusive_ptr<ProcessGroup>& process_group,
      at::TensorList tensors,
      int64_t dstRank,
      int64_t tag);
TORCH_API c10::intrusive_ptr<ProcessGroup::Work> recv(const c10::intrusive_ptr<ProcessGroup>& process_group,
      at::TensorList tensors,
      int64_t srcRank,
      int64_t tag);
=======
// To be noted, it's a convention to use at::TensorList to represent const std::vector<at::Tensor>&.
// However, const std::vector<at::Tensor>& is used whenever the API accepts std::vector<std::vector<at::Tensor>>&
// to keep consistency.
TORCH_API c10::intrusive_ptr<ProcessGroup::Work>
broadcast(const c10::intrusive_ptr<ProcessGroup> &process_group,
          at::TensorList tensors, const BroadcastOptions &opts = {});
TORCH_API c10::intrusive_ptr<ProcessGroup::Work>
allreduce(const c10::intrusive_ptr<ProcessGroup> &process_group,
          at::TensorList tensors, const AllreduceOptions &opts = {});
TORCH_API c10::intrusive_ptr<ProcessGroup::Work>
allgather(const c10::intrusive_ptr<ProcessGroup> &process_group,
          const std::vector<std::vector<at::Tensor>> &output_tensors,
          const std::vector<at::Tensor> &input_tensors,
          const AllgatherOptions &opts = {});
TORCH_API c10::intrusive_ptr<ProcessGroup::Work>
reduce_scatter(const c10::intrusive_ptr<ProcessGroup> &process_group,
               const std::vector<at::Tensor> &output_tensors,
               const std::vector<std::vector<at::Tensor>> &input_tensors,
               const ReduceScatterOptions &opts = {});
TORCH_API c10::intrusive_ptr<ProcessGroup::Work>
reduce(const c10::intrusive_ptr<ProcessGroup> &process_group,
       at::TensorList tensors, const ReduceOptions &opts = {});
TORCH_API c10::intrusive_ptr<ProcessGroup::Work>
gather(const c10::intrusive_ptr<ProcessGroup> &process_group,
       const std::vector<std::vector<at::Tensor>> &output_tensors,
       const std::vector<at::Tensor> &input_tensors,
       const GatherOptions &opts = {});
TORCH_API c10::intrusive_ptr<ProcessGroup::Work>
scatter(const c10::intrusive_ptr<ProcessGroup> &process_group,
        const std::vector<at::Tensor> &output_tensors,
        const std::vector<std::vector<at::Tensor>> &input_tensors,
        const ScatterOptions &opts = {});
TORCH_API c10::intrusive_ptr<ProcessGroup::Work>
alltoall(const c10::intrusive_ptr<ProcessGroup> &process_group,
         at::TensorList output_tensors, at::TensorList input_tensors,
         const AllToAllOptions &opts = {});
TORCH_API c10::intrusive_ptr<ProcessGroup::Work>
barrier(const c10::intrusive_ptr<ProcessGroup>& process_group,
        const BarrierOptions& opts = {});
>>>>>>> 92d64272

} // namespace ops
} // namespace c10d<|MERGE_RESOLUTION|>--- conflicted
+++ resolved
@@ -7,44 +7,6 @@
 namespace ops {
 
 // Below are essentially ProcessGroup's corresponding ops but routed to the dispatcher.
-<<<<<<< HEAD
-TORCH_API c10::intrusive_ptr<ProcessGroup::Work> broadcast(const c10::intrusive_ptr<ProcessGroup>& process_group,
-    at::TensorList tensors, const BroadcastOptions& opts = {});
-TORCH_API c10::intrusive_ptr<ProcessGroup::Work> allreduce(const c10::intrusive_ptr<ProcessGroup>& process_group,
-    at::TensorList tensors, const AllreduceOptions& opts = {});
-TORCH_API c10::intrusive_ptr<ProcessGroup::Work> allgather(const c10::intrusive_ptr<ProcessGroup>& process_group,
-    const std::vector<std::vector<at::Tensor>>& output_tensors, const std::vector<at::Tensor>& input_tensors,
-    const AllgatherOptions& opts = {});
-TORCH_API c10::intrusive_ptr<ProcessGroup::Work> reduce_scatter(const c10::intrusive_ptr<ProcessGroup>& process_group,
-    const std::vector<at::Tensor>& output_tensors,
-    const std::vector<std::vector<at::Tensor>>& input_tensors,
-    const ReduceScatterOptions& opts = {});
-TORCH_API c10::intrusive_ptr<ProcessGroup::Work> reduce(const c10::intrusive_ptr<ProcessGroup>& process_group,
-      at::TensorList tensors,
-      const ReduceOptions& opts = {});
-TORCH_API c10::intrusive_ptr<ProcessGroup::Work> gather(const c10::intrusive_ptr<ProcessGroup>& process_group,
-      const std::vector<std::vector<at::Tensor>>& output_tensors,
-      const std::vector<at::Tensor>& input_tensors,
-      const GatherOptions& opts = {});
-TORCH_API c10::intrusive_ptr<ProcessGroup::Work> scatter(const c10::intrusive_ptr<ProcessGroup>& process_group,
-      const std::vector<at::Tensor>& output_tensors,
-      const std::vector<std::vector<at::Tensor>>& input_tensors,
-      const ScatterOptions& opts ={});
-TORCH_API c10::intrusive_ptr<ProcessGroup::Work> alltoall(const c10::intrusive_ptr<ProcessGroup>& process_group,
-      at::TensorList output_tensors,
-      at::TensorList input_tensors,
-      const AllToAllOptions& opts = {});
-TORCH_API c10::intrusive_ptr<ProcessGroup::Work> barrier(const c10::intrusive_ptr<ProcessGroup>& process_group,
-      const BarrierOptions& opts = {});
-TORCH_API c10::intrusive_ptr<ProcessGroup::Work> send(const c10::intrusive_ptr<ProcessGroup>& process_group,
-      at::TensorList tensors,
-      int64_t dstRank,
-      int64_t tag);
-TORCH_API c10::intrusive_ptr<ProcessGroup::Work> recv(const c10::intrusive_ptr<ProcessGroup>& process_group,
-      at::TensorList tensors,
-      int64_t srcRank,
-      int64_t tag);
-=======
 // To be noted, it's a convention to use at::TensorList to represent const std::vector<at::Tensor>&.
 // However, const std::vector<at::Tensor>& is used whenever the API accepts std::vector<std::vector<at::Tensor>>&
 // to keep consistency.
@@ -84,7 +46,12 @@
 TORCH_API c10::intrusive_ptr<ProcessGroup::Work>
 barrier(const c10::intrusive_ptr<ProcessGroup>& process_group,
         const BarrierOptions& opts = {});
->>>>>>> 92d64272
+TORCH_API c10::intrusive_ptr<ProcessGroup::Work>
+send(const c10::intrusive_ptr<ProcessGroup>& process_group,
+     at::TensorList tensors, int64_t dstRank, int64_t tag);
+TORCH_API c10::intrusive_ptr<ProcessGroup::Work>
+recv(const c10::intrusive_ptr<ProcessGroup>& process_group,
+     at::TensorList tensors, int64_t srcRank, int64_t tag);
 
 } // namespace ops
 } // namespace c10d