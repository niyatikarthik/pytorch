#define TORCH_ASSERT_ONLY_METHOD_OPERATORS
#include <torch/csrc/autograd/profiler_kineto.h>

#include <c10/macros/Export.h>
#include <c10/util/C++17.h>
#include <c10/util/Exception.h>
#include <c10/util/flat_hash_map.h>
#include <c10/util/irange.h>
#include <c10/util/overloaded.h>
#include <c10/util/variant.h>

#include <torch/csrc/profiler/api.h>
#include <torch/csrc/profiler/collection.h>
#include <torch/csrc/profiler/containers.h>
#include <torch/csrc/profiler/itt_observer.h>
#include <torch/csrc/profiler/kineto_shim.h>
#include <torch/csrc/profiler/nvtx_observer.h>

#include <ATen/Context.h>

#include <deque>
#include <limits>
#include <sstream>
#include <stdexcept>

#ifdef USE_KINETO
#include <libkineto.h>
#include <time_since_epoch.h>

#ifndef _MSC_VER
// TODO: TO be removed, once this properly works from libkineto
// Literal copy-n-paste from third_party/kineto/libkineto/src/WeakSymbols.cpp
extern "C" {
// This function is needed to avoid superfluous dependency on GNU OpenMP library
// when cuPTI is linked statically For more details see
// https://github.com/pytorch/pytorch/issues/51026
__attribute__((weak)) int acc_get_device_type() {
  throw std::runtime_error(
      "Dummy implementation of acc_get_device_type is not supposed to be called!");
}
} // extern "C"
#endif // _MSC_VER
#endif // USE_KINETO

namespace torch {
namespace autograd {
namespace profiler {

namespace {
inline int64_t getTimeUs() {
#ifdef USE_KINETO
  return libkineto::timeSinceEpoch(std::chrono::system_clock::now());
#else
  return torch::profiler::impl::getTime() / 1000;
#endif // USE_KINETO
}

using torch::profiler::impl::ActiveProfilerType;
using torch::profiler::impl::dtypesToStr;
using torch::profiler::impl::EventType;
using torch::profiler::impl::ExtraFields;
using torch::profiler::impl::ProfilerThreadLocalStateBase;
using torch::profiler::impl::Result;
using torch::profiler::impl::shapesToStr;
using torch::profiler::impl::stacksToStr;

template <typename T>
constexpr bool is_py_fields() {
  return std::is_base_of<
      torch::profiler::impl::PyExtraFieldsBase,
      typename std::remove_cv<typename std::remove_reference<T>::type>::type>::
      value;
}

struct AddKinetoMetadata {
  AddKinetoMetadata(std::shared_ptr<Result>& result, KinetoEvent& kineto_event)
      : kineto_activity_{result->kineto_activity_} {
    result->visit(*this);

    setPythonMetadata(result);
    const auto module_hierarchy = kineto_event.moduleHierarchy();
    addMetadata("Module Hierarchy", stacksToStr(module_hierarchy.vec(), "."));
    addMetadata("Call stack", stacksToStr(kineto_event.stack().vec(), ";"));

    // It is not safe to use the activity after post processing.
    result->kineto_activity_ = nullptr;
  }

  void operator()(ExtraFields<EventType::TorchOp>& op_event) {
    auto& shapes = op_event.inputs_.shapes_;
    if (!shapes.empty()) {
      addMetadata("Input Dims", shapesToStr(shapes));
    }

    auto& dtypes = op_event.inputs_.dtypes_;
    if (!dtypes.empty()) {
      addMetadata("Input type", dtypesToStr(dtypes));
    }


    // add information about an associated forward op, if a sequence number
    // is available (e.g. during training)
    if (op_event.sequence_number_ >= 0) {
      addMetadata("Fwd thread id", std::to_string(op_event.forward_tid_));
      addMetadata("Sequence number", std::to_string(op_event.sequence_number_));
    }
  }

  void operator()(ExtraFields<EventType::Backend>& backend_event) {
    if (!backend_event.backend_.empty()) {
      addMetadata("Backend", "\"" + backend_event.backend_ + "\"");
    }
  }

  void operator()(const ExtraFields<EventType::Allocation>& alloc) {
<<<<<<< HEAD
=======
    kineto_event_.get().deviceIndex(alloc.device_index_);

>>>>>>> 83131a98
    addMetadata("Device Type", std::to_string((int8_t)alloc.device_type_));
    addMetadata("Device Id", std::to_string(alloc.device_index_));
    addMetadata("Addr", std::to_string(reinterpret_cast<intptr_t>(alloc.ptr_)));
    addMetadata("Bytes", std::to_string(alloc.alloc_size_));
    if (alloc.total_allocated_ >= 0) {
      addMetadata("Total Allocated", std::to_string(alloc.total_allocated_));
    }
    if (alloc.total_reserved_ >= 0) {
      addMetadata("Total Reserved", std::to_string(alloc.total_reserved_));
    }
  }

  void operator()(const ExtraFields<EventType::OutOfMemory>& alloc) {
    kineto_event_.get().deviceIndex(alloc.device_index_);

    addMetadata("Device Type", std::to_string((int8_t)alloc.device_type_));
    addMetadata("Device Id", std::to_string(alloc.device_index_));
    addMetadata("Bytes", std::to_string(alloc.alloc_size_));
    if (alloc.total_allocated_ >= 0) {
      addMetadata("Total Allocated", std::to_string(alloc.total_allocated_));
    }
    if (alloc.total_reserved_ >= 0) {
      addMetadata("Total Reserved", std::to_string(alloc.total_reserved_));
    }
  }

  void operator()(const ExtraFields<EventType::PyCall>& py_call) {
    if (py_call.module_.has_value()) {
      addMetadata("Python module id", std::to_string(py_call.module_->id_));
    }
  }

  void operator()(const ExtraFields<EventType::PyCCall>& py_call) {}

<<<<<<< HEAD
  void operator()(const ExtraFields<EventType::Kineto>& e) {}
=======
  void operator()(const ExtraFields<EventType::Kineto>& e) {
    TORCH_INTERNAL_ASSERT(kineto_activity_ == nullptr);
    const auto linked = e.linked_activity_.lock();
    if (linked) {
      kineto_event_.get().linkedCorrelationId(linked->correlationID());
    }
  }
>>>>>>> 83131a98

  void setPythonMetadata(std::shared_ptr<Result> result) {
    result->visit([&](const auto& i) {
      c10::guts::if_constexpr<is_py_fields<decltype(i)>()>([&](auto _) {
        addMetadata("Python thread", std::to_string(_(i).python_tid_));
        addMetadata("Python id", std::to_string(_(i).id_));

        std::string parent_id = "null";
        auto update_parent_id = [&](const auto& j) {
          // Update parent_id the first time we see a Python Result
          c10::guts::if_constexpr<is_py_fields<decltype(j)>()>(
              [&](auto _) { parent_id = std::to_string(_(j).python_tid_); });

          // And then break out of the update loop.
          return !is_py_fields<decltype(j)>();
        };

        auto parent = result->parent_.lock();
        while (parent && parent->visit(update_parent_id)) {
          parent = parent->parent_.lock();
        }
        addMetadata("Python parent id", parent_id);
      });
    });
  }

  void addMetadata(const std::string& key, const std::string& value) {
    if (kineto_activity_ && !value.empty()) {
      torch::profiler::impl::kineto::addMetadata(kineto_activity_, key, value);
    }
  }

<<<<<<< HEAD
  torch::profiler::impl::kineto::activity_t* kineto_activity_;
=======
  const torch::profiler::impl::kineto::activity_t* kineto_activity_;
  std::reference_wrapper<KinetoEvent> kineto_event_;
>>>>>>> 83131a98
};

// Assumption: Total threads number will not exceed 2^16-1, and total ops will
// not exceed 2^48 -1.
static inline uint64_t getForwardThreadKey(uint64_t tid, uint64_t seqNr) {
  return (((tid) << 48) | ((seqNr) & (((uint64_t)1 << 48) - 1)));
}

struct KinetoThreadLocalState : public ProfilerThreadLocalStateBase {
  explicit KinetoThreadLocalState(
      const ProfilerConfig& config,
      std::set<torch::profiler::impl::ActivityType> activities)
      : ProfilerThreadLocalStateBase(config),
        start_time_(getTimeUs()),
        record_queue_(config, activities) {}
  ~KinetoThreadLocalState() override = default;

  static KinetoThreadLocalState* getTLS() {
    auto tls = ProfilerThreadLocalStateBase::getTLS();
    TORCH_INTERNAL_ASSERT_DEBUG_ONLY(
        tls == nullptr || tls->profilerType() == ActiveProfilerType::KINETO);
    return static_cast<KinetoThreadLocalState*>(tls);
  }

  ActiveProfilerType profilerType() override {
    return ActiveProfilerType::KINETO;
  }

  void reportMemoryUsage(
      void* ptr,
      int64_t alloc_size,
      int64_t total_allocated,
      int64_t total_reserved,
      c10::Device device) override {
    if (config_.profile_memory && config_.state != ProfilerState::Disabled) {
      record_queue_.getSubqueue()->emplace_allocation_event(
          torch::profiler::impl::getApproximateTime(),
          ptr,
          alloc_size,
          total_allocated,
          total_reserved,
          device.type(),
          device.index());
    }
  }

  void reportOutOfMemory(
      int64_t alloc_size,
      int64_t total_allocated,
      int64_t total_reserved,
      c10::Device device) override {
    if (config_.profile_memory && config_.state != ProfilerState::Disabled) {
      record_queue_.getSubqueue()->emplace_ooms_event(
          torch::profiler::impl::getApproximateTime(),
          alloc_size,
          total_allocated,
          total_reserved,
          device.type(),
          device.index());
    }
  }

  const post_process_t& getEventPostProcessingCallback() const {
    return event_post_process_cb_;
  }

  void setEventPostProcessingCallback(post_process_t&& cb) {
    event_post_process_cb_ = std::move(cb);
  }

  std::unique_ptr<torch::profiler::impl::kineto::ActivityTraceWrapper>
  finalizeTrace() {
    auto end_time = getTimeUs();
    record_queue_.stop();

    std::lock_guard<std::mutex> guard(state_mutex_);
    auto converter = clock_converter_.makeConverter();
    auto records_and_trace =
        record_queue_.getRecords(converter, start_time_, end_time);

    materializeOpEvents(records_and_trace.first);

    // finalizeCPUTrace(cpu_trace_.get());

    // `kineto_events_` does not include Python events. Instead it exposes them
    // via the `stacks` property.
    kineto_events_.erase(
        std::remove_if(
            kineto_events_.begin(),
            kineto_events_.end(),
            [](const auto& i) { return i.isPythonFunction(); }),
        kineto_events_.end());

    return std::move(records_and_trace.second);
  }

  template <typename T>
  void invokeCallback(T& t) {
    if (event_post_process_cb_) {
      event_post_process_cb_(t.debug_handle_, t.jit_stack_, t.jit_modules_);
    }
  }

  void materializeOpEvents(std::vector<std::shared_ptr<Result>>& events) {
    for (auto& e : events) {
      if (e->parent_.expired()) {
        event_tree_.push_back(e);
      }

      if (e->finished_) {
        e->visit(c10::overloaded(
            [this](ExtraFields<EventType::TorchOp>& i) { invokeCallback(i); },
            [this](ExtraFields<EventType::Backend>& i) { invokeCallback(i); },
            [](auto&) {}));

        kineto_events_.emplace_back(e);
        AddKinetoMetadata add_kineto_metadata(e, kineto_events_.back());
      }
    }
  }

  void finalizeCPUTrace(
      std::unique_ptr<torch::profiler::impl::kineto::trace_t>& cpu_trace) {
#ifndef USE_KINETO
  }
#else // USE_KINETO
    TORCH_INTERNAL_ASSERT(
        cpu_trace->activities.size() == kineto_events_.size());
    // startThreadId_seqNum to pointer of activity.
    // Low-16bits of startThreadId and low-48bits seqNum are concatenated into
    // one uint64_t variable as key.

    // From the time being, we need disable the forward/backward correlation
    // feature to workaround the crash bug.
    // TODO: by Mike Guo
    // reenable the forward/backward correlation when kineto fix the following
    // raw pointer
    //    GenericTraceActivity.flow.linkedActivity
    /*
    std::unordered_map<uint64_t, libkineto::GenericTraceActivity*>
        tidSeq2activity;

    for (const auto idx : c10::irange(cpu_trace->activities.size())) {
      auto& kineto_event = kineto_events_[idx];
      auto& activity = cpu_trace->activities[idx];

      // add information about an associated forward op, if a sequence number
      // is available (e.g. during training)
      if (kineto_event.sequenceNr() >= 0) {
        generateForwardBackwardLink(
            kineto_event, fwd_bwd_link_id, activity, tidSeq2activity);
      }
    }
    */
  }

  void generateForwardBackwardLink(
      const KinetoEvent& kineto_event,
      uint64_t& fwd_bwd_link_id,
      libkineto::GenericTraceActivity& activity,
      std::unordered_map<uint64_t, libkineto::GenericTraceActivity*>&
          tidSeq2activity) {
    if (kineto_event.fwdThreadId() > 0) {
      // act is backward op.
      uint64_t key = getForwardThreadKey(
          kineto_event.fwdThreadId(), kineto_event.sequenceNr());
      auto iter = tidSeq2activity.find(key);
      if (iter != tidSeq2activity.end()) {
        libkineto::GenericTraceActivity* fwd = iter->second;
        fwd->flow.start = true;
        activity.flow.id = fwd->flow.id = fwd_bwd_link_id;
        activity.flow.type = fwd->flow.type = libkineto::kLinkFwdBwd;
        ++fwd_bwd_link_id;
      }
    } else if (kineto_event.startThreadId() != 0) {
      // act is forward op.
      uint64_t key = getForwardThreadKey(
          kineto_event.startThreadId(), kineto_event.sequenceNr());
      // Assumption: Among all ops with same sequence number,
      // the one with biggest start time is most likely launching backward op.
      auto iter = tidSeq2activity.find(key);
      if (iter == tidSeq2activity.end()) {
        tidSeq2activity[key] = &activity;
      } else {
        // Now the sequence number is only incremented on creating a "Node"
        // object for backward pass, by calling
        // "at::sequence_number::get_and_increment()". Among all ops with same
        // sequence number, the one with biggest startTime is the one launching
        // backward op.
        if (activity.startTime >= iter->second->startTime) {
          tidSeq2activity[key] = &activity;
        }
      }
    }
  }
#endif // USE_KINETO

  uint64_t start_time_;
  torch::profiler::impl::ApproximateClockToUnixTimeConverter clock_converter_;
  torch::profiler::impl::RecordQueue record_queue_;
  std::vector<KinetoEvent> kineto_events_;
  std::vector<experimental_event_t> event_tree_;
  // Optional, if event post-processing is enabled.
  post_process_t event_post_process_cb_;
};

class GlobalStateManager {
 public:
  static GlobalStateManager& singleton() {
    static GlobalStateManager singleton_;
    return singleton_;
  }

  template <typename... Args>
  static void init(Args... args) {
    if (singleton().state_) {
      LOG(WARNING) << "GlobalStatePtr already exists!";
    } else {
      singleton().state_ =
          std::make_shared<KinetoThreadLocalState>(std::forward<Args>(args)...);
    }
  }

  static auto* get() {
    return singleton().state_.get();
  }

  static std::shared_ptr<c10::DebugInfoBase> pop() {
    TORCH_INTERNAL_ASSERT(
        singleton().state_ != nullptr,
        "Global state ptr cannot be null before resetting");
    auto out = singleton().state_;
    singleton().state_.reset();
    return out;
  }

 private:
  GlobalStateManager() = default;

  std::shared_ptr<KinetoThreadLocalState> state_;
};

template <bool use_global>
static KinetoThreadLocalState* getStatePtr() {
  return c10::guts::if_constexpr<use_global>(
      [] { return GlobalStateManager::get(); },
      [] { return KinetoThreadLocalState::getTLS(); });
}

template <bool use_global_state_ptr = false>
std::unique_ptr<at::ObserverContext> onFunctionEnter(
    const at::RecordFunction& fn) {
  auto state_ptr = getStatePtr<use_global_state_ptr>();
  if (!state_ptr) {
    return nullptr;
  }
  return state_ptr->record_queue_.getSubqueue()->begin_op(fn);
}

// @lint-ignore CLANGTIDY clang-diagnostic-unused-parameter
template <bool use_global_state_ptr = false>
void onFunctionExit(
    const at::RecordFunction& fn,
    at::ObserverContext* ctx_ptr) {
  auto state_ptr = getStatePtr<use_global_state_ptr>();
  if (!state_ptr) {
    return;
  }
  const auto& config = state_ptr->config();
  auto* kineto_ctx_ptr =
      static_cast<torch::profiler::impl::KinetoObserverContext*>(ctx_ptr);
  TORCH_INTERNAL_ASSERT(kineto_ctx_ptr != nullptr);
  kineto_ctx_ptr->event_->end_time_ =
      torch::profiler::impl::getApproximateTime();
  kineto_ctx_ptr->event_->basic_fields_.end_tid_ =
      at::RecordFunction::currentThreadId();
  if (config.state == ProfilerState::KINETO_GPU_FALLBACK) {
    try {
      auto fallback = kineto_ctx_ptr->fallback_;
      TORCH_INTERNAL_ASSERT(fallback != nullptr);
      torch::profiler::impl::cudaStubs()->record(
          nullptr, &fallback->cuda_event_end_, nullptr);
    } catch (const std::exception& e) {
      LOG(WARNING) << "Failed to record CUDA event. " << e.what();
    }
  }

  if (fn.scope() == at::RecordScope::USER_SCOPE) {
    torch::profiler::impl::kineto::popUserCorrelationId();
  } else {
    torch::profiler::impl::kineto::popCorrelationId();
  }
}

template <bool use_global_callback = false>
void pushProfilingCallbacks(const std::unordered_set<at::RecordScope>& scopes) {
  auto registration_state_ptr = getStatePtr<use_global_callback>();
  TORCH_INTERNAL_ASSERT(registration_state_ptr, "Expected profiler state set");
  auto recordFunctionCallback =
      at::RecordFunctionCallback(
          onFunctionEnter<use_global_callback>,
          onFunctionExit<use_global_callback>)
          .needsInputs(registration_state_ptr->config().report_input_shapes)
          .scopes(scopes);

  auto handle = c10::guts::if_constexpr<use_global_callback>(
      [&] { return at::addGlobalCallback(recordFunctionCallback); },
      [&] { return at::addThreadLocalCallback(recordFunctionCallback); });
  registration_state_ptr->setCallbackHandle(handle);
}

} // namespace

void reportBackendEventToActiveKinetoProfiler(
    const int64_t start_time_us,
    const int64_t end_time_us,
    const int64_t debug_handle,
    const at::RecordScope scope,
    const std::string& event_name,
    const std::string& backend_name) {
  TORCH_INTERNAL_ASSERT(
      GlobalStateManager::get() == nullptr,
      "On-demand profiling does not support post processing callback");

  auto state_ptr = KinetoThreadLocalState::getTLS();
  if (!state_ptr) {
    return;
  }

  state_ptr->record_queue_.getSubqueue()->emplace_backend_event(
      start_time_us,
      end_time_us,
      debug_handle,
      scope,
      event_name,
      backend_name);

  /* no support for input shapes now?
  if (config.report_input_shapes) {
    ctx_ptr->shapes = inputSizes(fn);
    ctx_ptr->dtypes = inputTypes(fn);
  }
  */
}

void prepareProfiler(
    const torch::profiler::impl::ProfilerConfig& config,
    const std::set<torch::profiler::impl::ActivityType>& activities) {
  if (config.state == ProfilerState::NVTX ||
      config.state == ProfilerState::ITT) {
    return;
  }
  TORCH_CHECK(
      config.state == ProfilerState::KINETO ||
          config.state == ProfilerState::KINETO_GPU_FALLBACK,
      "Supported only in Kineto profiler");
  torch::profiler::impl::kineto::prepareTrace(
      /*cpuOnly=*/!at::hasCUDA(), activities, config.experimental_config);
}

void enableProfilerWithEventPostProcess(
    const torch::profiler::impl::ProfilerConfig& config,
    const std::set<torch::profiler::impl::ActivityType>& activities,
    post_process_t&& cb,
    const std::unordered_set<at::RecordScope>& scopes) {
  TORCH_CHECK(
      config.state != ProfilerState::NVTX,
      "NVTX does not support post processing callback.");
  TORCH_CHECK(
      config.state != ProfilerState::ITT,
      "ITT does not support post processing callback.");
  TORCH_INTERNAL_ASSERT(
      GlobalStateManager::get() == nullptr,
      "On-demand profiling does not support post processing callback");

  enableProfiler(config, activities, scopes);
  auto state_ptr = KinetoThreadLocalState::getTLS();
  state_ptr->setEventPostProcessingCallback(std::move(cb));
}

void enableProfiler(
    const torch::profiler::impl::ProfilerConfig& config,
    const std::set<torch::profiler::impl::ActivityType>& activities,
    const std::unordered_set<at::RecordScope>& scopes) {
  TORCH_CHECK(!profilerEnabled(), "Profiler is already enabled on this thread");
  if (config.state == ProfilerState::NVTX) {
    torch::profiler::impl::pushNVTXCallbacks(config, scopes);
    return;
  } else if (config.state == ProfilerState::ITT) {
    torch::profiler::impl::pushITTCallbacks(config, scopes);
    return;
  }

  TORCH_CHECK(
      config.state == ProfilerState::KINETO ||
      config.state == ProfilerState::KINETO_GPU_FALLBACK ||
      config.state == ProfilerState::KINETO_ONDEMAND);
  TORCH_CHECK(
      !activities.empty(), "No activities specified for Kineto profiler");

  if (config.state == ProfilerState::KINETO ||
      config.state == ProfilerState::KINETO_GPU_FALLBACK) {
    auto state = std::make_shared<KinetoThreadLocalState>(config, activities);
    c10::ThreadLocalDebugInfo::_push(c10::DebugInfoKind::PROFILER_STATE, state);

    if (activities.count(ActivityType::CPU)) {
      pushProfilingCallbacks<false>(scopes);
    }
    torch::profiler::impl::kineto::startTrace();
  }

  if (config.state == ProfilerState::KINETO_ONDEMAND) {
    GlobalStateManager::init(config, activities);

    TORCH_INTERNAL_ASSERT(
        activities.count(ActivityType::CPU),
        "Ondemand profiling must enable CPU tracing");
    pushProfilingCallbacks<true>(scopes);
  }
}

std::unique_ptr<ProfilerResult> disableProfiler() {
  auto state_ptr = std::static_pointer_cast<
      torch::profiler::impl::ProfilerThreadLocalStateBase>(
      GlobalStateManager::get() == nullptr
          ? c10::ThreadLocalDebugInfo::_pop(c10::DebugInfoKind::PROFILER_STATE)
          : GlobalStateManager::pop());

  const auto& config = state_ptr->config();
  TORCH_CHECK(
      state_ptr &&
          (config.state == ProfilerState::KINETO ||
           config.state == ProfilerState::KINETO_GPU_FALLBACK ||
           config.state == ProfilerState::KINETO_ONDEMAND ||
           config.state == ProfilerState::NVTX ||
           config.state == ProfilerState::ITT),
      "Can't disable Kineto profiler when it's not running");

  if (state_ptr->hasCallbackHandle()) {
    at::removeCallback(state_ptr->callbackHandle());
  }

  // Traces are converged via libkineto automatically for ondemand flow
  if (state_ptr->config().state == ProfilerState::KINETO_ONDEMAND) {
    (void)std::static_pointer_cast<KinetoThreadLocalState>(state_ptr)
        ->finalizeTrace();
    return std::make_unique<ProfilerResult>();
  }

  // Shared among NVTX, KINETO, KINETO_GPU_FALLBACK
  std::unique_ptr<ProfilerResult> result;
  if (state_ptr->config().state == ProfilerState::NVTX) {
    result = std::make_unique<ProfilerResult>();
  }

  if (config.state == ProfilerState::KINETO ||
      config.state == ProfilerState::KINETO_GPU_FALLBACK) {
    auto kineto_state_ptr =
        std::static_pointer_cast<KinetoThreadLocalState>(state_ptr);
    auto trace = kineto_state_ptr->finalizeTrace();
    result = std::make_unique<ProfilerResult>(
        kineto_state_ptr->start_time_,
        std::move(kineto_state_ptr->kineto_events_),
        std::move(trace),
        std::move(kineto_state_ptr->event_tree_));
  }

  return result;
}

KinetoEvent::KinetoEvent(
    std::shared_ptr<const torch::profiler::impl::Result> result)
    : result_{result} {
  TORCH_INTERNAL_ASSERT(result != nullptr);

  // Populate Python stack
  auto parent = result_->parent_.lock();
  while (parent != nullptr) {
    parent->visit([&](const auto& i) {
      if (is_py_fields<decltype(i)>()) {
        python_stack_.push_back(parent->name());
      }
    });
    parent = parent->parent_.lock();
  }
}

bool KinetoEvent::isPythonFunction() const {
  return result_->visit(
      [](const auto& i) { return is_py_fields<decltype(i)>(); });
}

const c10::ArrayRef<std::string> KinetoEvent::stack() const {
  auto get = [&](const auto& i) {
    return !i.jit_stack_.empty() ? i.jit_stack_ : python_stack_;
  };

  using out_t = const c10::ArrayRef<std::string>;
  return result_->visit(c10::overloaded(
      [&](const ExtraFields<EventType::TorchOp>& i) -> out_t { return get(i); },
      [&](const ExtraFields<EventType::Backend>& i) -> out_t { return get(i); },
      [&](const auto&) -> out_t { return python_stack_; }));
}

uint64_t KinetoEvent::durationUs() const {
  return (result_->endTimeNS() - result_->start_time_ns_) / 1000;
}

int64_t KinetoEvent::debugHandle() const {
  return result_->visit(c10::overloaded(
      [](const ExtraFields<EventType::TorchOp>& i) { return i.debug_handle_; },
      [](const ExtraFields<EventType::Backend>& i) { return i.debug_handle_; },
      [](const auto&) ->int64_t { return -1; }));
}

uint8_t KinetoEvent::deviceIndex() const {
  return result_->visit(c10::overloaded(
      [](const ExtraFields<EventType::Allocation>& i) {
        return static_cast<uint8_t>(i.device_index_);
      },
      [&](const auto&) {
        return static_cast<uint8_t>(result_->kineto_info_.device);
      }));
}

bool KinetoEvent::hasStack() const {
  return !stack().empty();
}

int64_t KinetoEvent::cudaElapsedUs() const {
  auto cuda_event_start = fallbackStart();
  auto cuda_event_end = fallbackEnd();
  if (!cuda_event_start || !cuda_event_end) {
    return -1;
  }
  try {
    return (int64_t)torch::profiler::impl::cudaStubs()->elapsed(
        &cuda_event_start, &cuda_event_end);
  } catch (std::exception& e) {
    LOG(WARNING) << "Failed to measure time between two CUDA events. "
                 << e.what();
  }
  return -1;
}

#define FORWARD_FROM_RESULT(method_name, result_expr)                        \
  decltype(std::declval<KinetoEvent>().method_name())                        \
  KinetoEvent::method_name() const {                                         \
    return static_cast<decltype(std::declval<KinetoEvent>().method_name())>( \
        result_->result_expr);                                               \
  }

FORWARD_FROM_RESULT(startThreadId, start_tid_)
FORWARD_FROM_RESULT(endThreadId, endTID())
FORWARD_FROM_RESULT(activityType, kinetoType())
FORWARD_FROM_RESULT(name, name())
FORWARD_FROM_RESULT(deviceType, deviceType())
FORWARD_FROM_RESULT(startUs, start_time_ns_ / 1000)
FORWARD_FROM_RESULT(correlationId, correlationID())
FORWARD_FROM_RESULT(deviceResourceId, kineto_info_.resource)
#undef FORWARD_FROM_RESULT

// Most of the fields in `KinetoEvent` only make sense for a single event type.
// (Generally TorchOp.) For all other types they simply return the default
// value. This macro provides a succinct way of expressing this behavior.
#define TYPED_ATTR_WITH_DEFAULT(                                       \
    event_type, method_name, expression, default_value)                \
  decltype(std::declval<KinetoEvent>().method_name())                  \
  KinetoEvent::method_name() const {                                   \
    using out_t = decltype(std::declval<KinetoEvent>().method_name()); \
    return result_->visit(c10::overloaded(                             \
        [](const ExtraFields<EventType::event_type>& e) -> out_t {     \
          return expression;                                           \
        },                                                             \
        [](const auto&) -> out_t { return default_value; }));          \
  }

#define TYPED_ATTR(event_type, method_name, expression) \
  TYPED_ATTR_WITH_DEFAULT(event_type, method_name, expression, {})

TYPED_ATTR_WITH_DEFAULT(TorchOp, sequenceNr, e.sequence_number_, -1)
TYPED_ATTR(TorchOp, fwdThreadId, e.sequence_number_ >= 0 ? e.forward_tid_ : 0)
TYPED_ATTR(TorchOp, hasShapes, !e.inputs_.shapes_.empty())
TYPED_ATTR(TorchOp, shapes, e.inputs_.shapes_)
TYPED_ATTR(TorchOp, hasTypes, !e.inputs_.dtypes_.empty())
TYPED_ATTR(TorchOp, dtypes, e.inputs_.dtypes_)
TYPED_ATTR(TorchOp, scope, static_cast<uint8_t>(e.scope_))
TYPED_ATTR(TorchOp, hasModuleHierarchy, !e.jit_modules_.empty())
TYPED_ATTR(TorchOp, moduleHierarchy, e.jit_modules_)
TYPED_ATTR(TorchOp, isAsync, e.is_async_)
TYPED_ATTR(TorchOp, fallbackStart, e.gpu_fallback_.cuda_event_start_)
TYPED_ATTR(TorchOp, fallbackEnd, e.gpu_fallback_.cuda_event_end_)
TYPED_ATTR(
    TorchOp,
    flops,
    !e.extra_args_.empty() ? computeFlops(e.name_, e.extra_args_) : 0)
TYPED_ATTR(Backend, backend, e.backend_)
TYPED_ATTR(Allocation, nBytes, e.alloc_size_)
TYPED_ATTR(Kineto, linkedCorrelationId, [&]() {
  const auto linked = e.linked_activity_.lock();
  return linked ? linked->correlationID() : 0;
}())
#undef TYPED_ATTR
#undef TYPED_ATTR_WITH_DEFAULT

ProfilerResult::ProfilerResult(
    uint64_t start_time,
    std::vector<KinetoEvent> events,
    std::unique_ptr<torch::profiler::impl::kineto::ActivityTraceWrapper>&&
        trace,
    std::vector<experimental_event_t>&& event_tree)
    : trace_start_us_(start_time),
      events_(std::move(events)),
      trace_(std::move(trace)),
      event_tree_(std::move(event_tree)) {}
ProfilerResult::ProfilerResult() = default;
ProfilerResult::~ProfilerResult() = default;

void ProfilerResult::save(const std::string& path) {
  trace_->save(path);
}

} // namespace profiler
} // namespace autograd
} // namespace torch<|MERGE_RESOLUTION|>--- conflicted
+++ resolved
@@ -113,11 +113,6 @@
   }
 
   void operator()(const ExtraFields<EventType::Allocation>& alloc) {
-<<<<<<< HEAD
-=======
-    kineto_event_.get().deviceIndex(alloc.device_index_);
-
->>>>>>> 83131a98
     addMetadata("Device Type", std::to_string((int8_t)alloc.device_type_));
     addMetadata("Device Id", std::to_string(alloc.device_index_));
     addMetadata("Addr", std::to_string(reinterpret_cast<intptr_t>(alloc.ptr_)));
@@ -131,8 +126,6 @@
   }
 
   void operator()(const ExtraFields<EventType::OutOfMemory>& alloc) {
-    kineto_event_.get().deviceIndex(alloc.device_index_);
-
     addMetadata("Device Type", std::to_string((int8_t)alloc.device_type_));
     addMetadata("Device Id", std::to_string(alloc.device_index_));
     addMetadata("Bytes", std::to_string(alloc.alloc_size_));
@@ -152,17 +145,9 @@
 
   void operator()(const ExtraFields<EventType::PyCCall>& py_call) {}
 
-<<<<<<< HEAD
-  void operator()(const ExtraFields<EventType::Kineto>& e) {}
-=======
   void operator()(const ExtraFields<EventType::Kineto>& e) {
     TORCH_INTERNAL_ASSERT(kineto_activity_ == nullptr);
-    const auto linked = e.linked_activity_.lock();
-    if (linked) {
-      kineto_event_.get().linkedCorrelationId(linked->correlationID());
-    }
-  }
->>>>>>> 83131a98
+  }
 
   void setPythonMetadata(std::shared_ptr<Result> result) {
     result->visit([&](const auto& i) {
@@ -195,12 +180,7 @@
     }
   }
 
-<<<<<<< HEAD
-  torch::profiler::impl::kineto::activity_t* kineto_activity_;
-=======
   const torch::profiler::impl::kineto::activity_t* kineto_activity_;
-  std::reference_wrapper<KinetoEvent> kineto_event_;
->>>>>>> 83131a98
 };
 
 // Assumption: Total threads number will not exceed 2^16-1, and total ops will
@@ -721,6 +701,9 @@
       [](const ExtraFields<EventType::Allocation>& i) {
         return static_cast<uint8_t>(i.device_index_);
       },
+      [](const ExtraFields<EventType::OutOfMemory>& i) {
+        return static_cast<uint8_t>(i.device_index_);
+      },
       [&](const auto&) {
         return static_cast<uint8_t>(result_->kineto_info_.device);
       }));
