--- conflicted
+++ resolved
@@ -16,90 +16,16 @@
     print("c10d not available, skipping tests")
     sys.exit(0)
 
-<<<<<<< HEAD
-from torch.distributed.rpc import RpcBackend
-from common_distributed import MultiProcessTestCase
-from common_utils import load_tests, run_tests
-from os import getenv
-from collections import namedtuple
-from torch.distributed.internal_rpc_utils import _internal_rpc_pickler, PythonUDF
-=======
->>>>>>> 5e7549c3
 
 BACKEND = getenv("RPC_BACKEND", RpcBackend.PROCESS_GROUP)
 RPC_INIT_URL = getenv("RPC_INIT_URL", "")
 
-
-# classes and functions are used to test python user defined class and
-# methods over rpc
-TensorClass = namedtuple("TensorClass", ["tensors"])
-
-
-class MyPickleClass:
-    def __init__(self):
-        self.t = None
-
-    def __getstate__(self):
-        (pickled_python_udf, tensors) = _internal_rpc_pickler.serialize(
-            PythonUDF(my_tensor_function,
-                      (torch.ones(2, 2), torch.ones(2, 2)),
-                      None))
-        return (pickled_python_udf, tensors)
-
-    def __setstate__(self, obj):
-        python_udf = _internal_rpc_pickler.deserialize(obj[0], obj[1])
-        result = python_udf.func(python_udf.args[0], python_udf.args[1])
-        self.t = result
-
-    def set(self, val):
-        self.t = val
-
-
-class MyClass:
-    def __init__(self, a):
-        self.a = a
-
-    def my_instance_method(self, b):
-        return self.a + b
-
-    @classmethod
-    def my_class_method(cls, d, e):
-        return d + e
-
-    @staticmethod
-    def my_static_method(f):
-        return f > 10
-
-def run_nested_pickle(pickle_cls_instance, tensor):
-    return pickle_cls_instance.t + tensor
-
-def build_complex_tensors():
-    a = torch.ones(3, 3)
-    b = [a, a]
-    c = [b, b]
-    d = [a, b]
-    e = {a : d}
-    return [a, b, c, d, e]
-
-
+# it is used to test python user defined function over rpc
 def my_function(a, b, c):
     return a + b + c
 
 
-def my_tensor_function(a, b):
-    return a + b
-
-
-def my_complex_tensor_function(list_input, tensor_class_input, dict_input):
-    res = list_input[0]
-    for t in list_input:
-        res += t
-    for k, v in dict_input.items():
-        res += v
-    complex_tensors = tensor_class_input.tensors
-    return (res, complex_tensors[0], complex_tensors[1], complex_tensors[2])
-
-
+# it is used to test python user defined function over rpc
 def no_result():
     print("do nothing")
 
@@ -119,8 +45,26 @@
     return 0
 
 
+# it is used to test python user defined function over rpc
 def raise_func():
     raise ValueError("Expected error")
+
+
+# it is used to test python user defined class and methods over rpc
+class my_class:
+    def __init__(self, a):
+        self.a = a
+
+    def my_instance_method(self, b):
+        return self.a + b
+
+    @classmethod
+    def my_class_method(cls, d, e):
+        return d + e
+
+    @staticmethod
+    def my_static_method(f):
+        return f > 10
 
 
 # load_tests from common_utils is used to automatically filter tests for
@@ -385,76 +329,44 @@
     def test_py_class_constructor(self):
         n = self.rank + 1
         dst_rank = n % self.world_size
-<<<<<<< HEAD
-        ret = dist.rpc("worker{}".format(dst_rank), MyClass, args=(n,))
-=======
         ret = dist.rpc_sync("worker{}".format(dst_rank), my_class, args=(n,))
->>>>>>> 5e7549c3
         self.assertEqual(ret.a, n)
 
     @_wrap_with_rpc
     def test_py_class_instance_method(self):
         n = self.rank + 1
         dst_rank = n % self.world_size
-<<<<<<< HEAD
-        ret = dist.rpc(
-            "worker{}".format(dst_rank), MyClass(2).my_instance_method, args=(n,)
-=======
         ret = dist.rpc_sync(
             "worker{}".format(dst_rank), my_class(2).my_instance_method, args=(n,)
->>>>>>> 5e7549c3
-        )
-        self.assertEqual(ret, MyClass(2).my_instance_method(n))
+        )
+        self.assertEqual(ret, my_class(2).my_instance_method(n))
 
     @_wrap_with_rpc
     def test_py_class_method(self):
         n = self.rank + 1
         dst_rank = n % self.world_size
-<<<<<<< HEAD
-        ret = dist.rpc(
-            "worker{}".format(dst_rank), MyClass.my_class_method, args=(n, n + 1)
-=======
         ret = dist.rpc_sync(
             "worker{}".format(dst_rank), my_class.my_class_method, args=(n, n + 1)
->>>>>>> 5e7549c3
-        )
-        self.assertEqual(ret, MyClass.my_class_method(n, n + 1))
+        )
+        self.assertEqual(ret, my_class.my_class_method(n, n + 1))
 
     @_wrap_with_rpc
     def test_py_class_static_method(self):
         n = self.rank + 1
         dst_rank = n % self.world_size
-<<<<<<< HEAD
-        ret = dist.rpc(
-            "worker{}".format(dst_rank), MyClass.my_static_method, args=(n + 10,)
-=======
         ret = dist.rpc_sync(
             "worker{}".format(dst_rank), my_class.my_static_method, args=(n + 10,)
->>>>>>> 5e7549c3
-        )
-        self.assertEqual(ret, MyClass.my_static_method(n + 10))
+        )
+        self.assertEqual(ret, my_class.my_static_method(n + 10))
 
     @_wrap_with_rpc
     def test_py_multi_async_call(self):
         n = self.rank + 1
         dst_rank = n % self.world_size
-<<<<<<< HEAD
-        dst_worker_id = dist.get_worker_id('worker{}'.format(dst_rank))
-        fut1 = dist.rpc(dst_worker_id,
-                        MyClass.my_static_method,
-                        args=(n + 10,),
-                        async_call=True)
-        fut2 = dist.rpc(dst_worker_id,
-                        min,
-                        args=(n, n + 1, n + 2),
-                        async_call=True)
-        self.assertEqual(fut1.wait(), MyClass.my_static_method(n + 10))
-=======
         dst_worker_id = dist.get_worker_id("worker{}".format(dst_rank))
         fut1 = dist.rpc_async(dst_worker_id, my_class.my_static_method, args=(n + 10,))
         fut2 = dist.rpc_async(dst_worker_id, min, args=(n, n + 1, n + 2))
         self.assertEqual(fut1.wait(), my_class.my_static_method(n + 10))
->>>>>>> 5e7549c3
         self.assertEqual(fut2.wait(), min(n, n + 1, n + 2))
 
     @_wrap_with_rpc
@@ -463,61 +375,6 @@
         dst_rank = n % self.world_size
         ret = dist.rpc_sync("worker{}".format(dst_rank), no_result)
         self.assertEqual(ret, no_result())
-
-    @_wrap_with_rpc
-    def test_py_tensors(self):
-        n = self.rank + 1
-        dst_rank = n % self.world_size
-        ret = dist.rpc("worker{}".format(dst_rank),
-                       my_tensor_function,
-                       args=(torch.ones(n, n), torch.ones(n, n)))
-        self.assertEqual(ret,
-                         my_tensor_function(torch.ones(n, n),
-                                            torch.ones(n, n)))
-
-    @_wrap_with_rpc
-    def test_py_tensors_multi_async_call(self):
-        futs = []
-        n = self.rank + 1
-        dst_rank = n % self.world_size
-        for i in range(100):
-            fut = dist.rpc("worker{}".format(dst_rank),
-                           my_tensor_function,
-                           args=(torch.ones(i, i), torch.ones(i, i)),
-                           async_call=True)
-            futs.append(fut)
-
-        j = 0
-        for fut in futs:
-            self.assertEqual(fut.wait(),
-                             my_tensor_function(torch.ones(j, j),
-                                                torch.ones(j, j)))
-            j += 1
-
-    @_wrap_with_rpc
-    def test_py_tensors_in_container(self):
-        n = self.rank + 1
-        dst_rank = n % self.world_size
-        a = [torch.ones(n, n), torch.ones(n, n)]
-        b = TensorClass(build_complex_tensors())
-        c = {"foo": torch.ones(n, n), "bar": torch.ones(n, n)}
-        ret = dist.rpc("worker{}".format(dst_rank),
-                       my_complex_tensor_function,
-                       args=(a, b, c))
-        self.assertEqual(ret, my_complex_tensor_function(a, b, c))
-
-    @_wrap_with_rpc
-    def test_py_nested_pickle(self):
-        n = self.rank + 1
-        dst_rank = n % self.world_size
-
-        ret = dist.rpc("worker{}".format(dst_rank),
-                       run_nested_pickle,
-                       args=(MyPickleClass(), torch.ones(2, 2)))
-
-        m = MyPickleClass()
-        m.set(my_tensor_function(torch.ones(2, 2), torch.ones(2, 2)))
-        self.assertEqual(ret, run_nested_pickle(m, torch.ones(2, 2)))
 
     @_wrap_with_rpc
     def test_py_function_exception(self):
