# Owner(s): ["module: dynamo"]
import contextlib
import functools

import torch
import torch._C

import torch._dynamo.test_case
import torch._dynamo.testing
import torch._functorch.config
import torch.utils._pytree as pytree
import torch.utils.checkpoint
<<<<<<< HEAD
from torch.utils._pytree import tree_map_only
=======
from torch._dynamo.testing import normalize_gm
from torch._functorch.aot_autograd import to_fun
from torch._higher_order_ops.wrap import wrap

from torch.fx.experimental.symbolic_shapes import DimDynamic, ShapeEnv
>>>>>>> d9fb7166


class PassthroughLeftAddSubclass(torch.Tensor):
    @classmethod
    def __torch_function__(cls, func, types, args=(), kwargs=None):
        if kwargs is None:
            kwargs = {}

        if func == torch.add:
            return args[0]

        return super().__torch_function__(func, types, args, kwargs)


class PassthroughRightAddSubclassLeft(PassthroughLeftAddSubclass):
    @classmethod
    def __torch_function__(cls, func, types, args=(), kwargs=None):
        if kwargs is None:
            kwargs = {}

        if func == torch.add:
            return args[1]

        return super().__torch_function__(func, types, args, kwargs)


class PassthroughRightAddSubclass(torch.Tensor):
    @classmethod
    def __torch_function__(cls, func, types, args=(), kwargs=None):
        if kwargs is None:
            kwargs = {}

        if func == torch.add:
            return args[1]

        return super().__torch_function__(func, types, args, kwargs)


class PassthroughMulSubclass(torch.Tensor):
    @classmethod
    def __torch_function__(cls, func, types, args=(), kwargs=None):
        if kwargs is None:
            kwargs = {}

        if func == torch.mul:
            return args[0]

        return super().__torch_function__(func, types, args, kwargs)


class WrapperSubclass:
    def __init__(self, tensor):
        self.tensor = tensor

    @classmethod
    def __torch_function__(cls, func, types, args=(), kwargs=None):
        if kwargs is None:
            kwargs = {}

        args = tree_map_only(WrapperSubclass, lambda x: x.tensor, args)

        return func(*args, **kwargs)


<<<<<<< HEAD
class MockSubclass(torch.Tensor):
    @classmethod
    def __torch_function__(cls, func, types, args=(), kwargs=None):
        if kwargs is None:
            kwargs = {}
        return super().__torch_function__(func, types, args, kwargs)


GLOBAL_TEST_SUBCLASSES = {
    PassthroughLeftAddSubclass,
    PassthroughRightAddSubclass,
    PassthroughRightAddSubclassLeft,
    PassthroughMulSubclass,
    WrapperSubclass,
    MockSubclass,
}
compile_full_eager = torch.compile(backend="eager", fullgraph=True)
=======
class EagerRecordGraphAndInputs:
    def __init__(self):
        self.graphs = []
        self.example_inputs = []

    def __call__(self, gm: torch.fx.GraphModule, example_inputs):
        self.graphs.append(gm)
        self.example_inputs.append(example_inputs)
        return gm
>>>>>>> d9fb7166


@contextlib.contextmanager
def preserve_subclass_config():
    old_subclass_set = set(torch._dynamo.config.traceable_tensor_subclasses)
    try:
        torch._dynamo.config.traceable_tensor_subclasses.update(GLOBAL_TEST_SUBCLASSES)
        yield
    finally:
        torch._dynamo.config.traceable_tensor_subclasses.clear()
        torch._dynamo.config.traceable_tensor_subclasses.update(old_subclass_set)


class SubclassTests(torch._dynamo.test_case.TestCase):
    @classmethod
    def setUpClass(cls):
        super().setUpClass()
        cls._exit_stack.enter_context(preserve_subclass_config())

    @classmethod
    def tearDownClass(cls):
        cls._exit_stack.close()

    def test_torch_function_state_graph_break(self):
        @torch.compile(backend="eager")
        def fn(x):
            with torch._C.DisableTorchFunctionSubclass():
                torch._dynamo.graph_break()
                return torch._C._is_torch_function_enabled(), torch.add(x, 1.0)

        input = torch.ones(2, 2)
        res, _ = fn(input)
        self.assertFalse(res)

    def test_torch_function_state_tracing(self):
        @torch.compile(backend="eager", fullgraph=True)
        def fn(x):
            with torch._C.DisableTorchFunctionSubclass():
                torch.add(x, 1.0)

        input = torch.ones(2, 2)

        res = fn(input)

    def test_torch_function_state_guards(self):
        cnt = torch._dynamo.testing.CompileCounter()

        @torch.compile(backend=cnt, fullgraph=True)
        def fn(x):
            torch.add(x, 1.0)

        input = torch.ones(2, 2)

        with torch._C.DisableTorchFunctionSubclass():
            res = fn(input)

        res = fn(input)

        self.assertEqual(cnt.frame_count, 2)

    def test_return_subclass(self):
        @compile_full_eager
        def fn(x):
            return MockSubclass(torch.add(x, 1.0))

        input = torch.ones(2, 2)

        res = fn(input)
        self.assertIsInstance(res, MockSubclass)

    def test_return_local_subclass(self):
        class LocalSubclass(torch.Tensor):
            @classmethod
            def __torch_function__(cls, func, types, args=(), kwargs=None):
                if kwargs is None:
                    kwargs = {}
                return func(*args, **kwargs)

        torch._dynamo.config.traceable_tensor_subclasses.add(LocalSubclass)

        @compile_full_eager
        def fn(x):
            return LocalSubclass(torch.add(x, 1.0))

        input = torch.ones(2, 2)

        res = fn(input)
        self.assertIsInstance(res, LocalSubclass)

<<<<<<< HEAD
    def test_multi_subclass_dispatch_notimpl(self):
        @compile_full_eager
        def fn(x, y, z):
            return torch.sqrt(z), torch.div(x, y)

        with self.assertRaisesRegex(
            torch._dynamo.exc.Unsupported, "returned NotImplemented"
        ):
            input0 = torch.ones(2, 2).as_subclass(PassthroughLeftAddSubclass)
            input1 = torch.ones(2, 2).as_subclass(PassthroughMulSubclass)
            fn(input0, input1, torch.ones(2, 2))

    def test_multi_subclass_dispatch_subclass_tiebreak(self):
        @compile_full_eager
        def fn(x, y, z):
            return torch.sqrt(z), torch.add(x, y)

        input0 = torch.ones(2, 2).as_subclass(PassthroughLeftAddSubclass)
        input1 = torch.zeros(2, 2).as_subclass(PassthroughRightAddSubclass)

        _, res = fn(input0, input1, torch.ones(2, 2))

        self.assertEqual(res, input0)

    def test_multi_subclass_dispatch_ordering_tiebreak(self):
        @compile_full_eager
        def fn(x, y, z):
            return torch.sqrt(z), torch.add(x, y)

        input0 = torch.ones(2, 2).as_subclass(PassthroughLeftAddSubclass)
        input1 = torch.zeros(2, 2).as_subclass(PassthroughRightAddSubclassLeft)

        _, res = fn(input0, input1, torch.ones(2, 2))

        self.assertEqual(res, input1)

    def test_multi_subclass_dispatch_first_notimpl(self):
        @compile_full_eager
        def fn(x, y, z):
            return torch.sqrt(z), torch.add(x, y)

        input0 = torch.ones(2, 2).as_subclass(PassthroughMulSubclass)
        input1 = torch.zeros(2, 2).as_subclass(PassthroughLeftAddSubclass)

        _, res = fn(input0, input1, torch.ones(2, 2))

        self.assertEqual(res, input0)

    def test_torch_function_trace(self):
        def fn(x, y):
            return torch.sqrt(y), torch.add(x, 10.0)

        fn_opt = compile_full_eager(fn)

        input = torch.ones(2, 2).as_subclass(PassthroughLeftAddSubclass)
        _, res_exp = fn(input, torch.ones(2, 2))
        _, res_act = fn_opt(input, torch.ones(2, 2))

        self.assertEqual(res_exp, res_act)
        self.assertEqual(res_act, torch.ones(2, 2))

    def test_torch_function_trace_other_arg_positions(self):
        def fn(x, y):
            return torch.sqrt(y), torch.add(torch.ones(3, 3), x)

        fn_opt = compile_full_eager(fn)

        input = torch.ones(2, 2).as_subclass(PassthroughLeftAddSubclass)
        _, res_exp = fn(input, torch.ones(2, 2))
        _, res_act = fn_opt(input, torch.ones(2, 2))

        self.assertEqual(res_exp, res_act)
        self.assertEqual(res_act, torch.ones(3, 3))

    def test_unwrap_redispatch(self):
        pass

    # For example, calling + on tensor subclass
    # should trigger torch function tracing
    def test_builtin_torch_function_trigger(self):
        pass

    def test_disable_torch_function_context(self):
        import logging

        torch._logging.set_logs(dynamo=logging.DEBUG)

        @compile_full_eager
        def fn(x, y, z):
            with torch._C.DisableTorchFunctionSubclass(), torch.no_grad():
                return torch.sqrt(z), torch.add(x, y)

        input0 = torch.ones(2, 2)
        input1 = torch.ones(2, 2).as_subclass(PassthroughLeftAddSubclass)

        _, res = fn(input0, input1, torch.ones(2, 2))

        with torch._C.DisableTorchFunctionSubclass():
            exp = torch.add(input0, input1)

        self.assertEqual(exp, res)
=======
    def test_compile_with_fake_tensor_dynamic_dim(self):
        x = torch.randn([3, 4])

        def f(x):
            return torch.sin(x)

        def test_dynamic_dim(f, x, dim_dynamic, exp_frame_count, exp_op_count):
            torch._dynamo.reset()
            cnt = torch._dynamo.testing.CompileCounter()

            opt_f = torch.compile(f, backend=cnt, fullgraph=True)

            x1 = torch.rand_like(x)
            f(x)
            f(torch.randn([4, 3]))
            shape_env = ShapeEnv()
            with torch._subclasses.fake_tensor.FakeTensorMode(
                shape_env=shape_env
            ) as fake_mode:
                x_fake = fake_mode.from_tensor(
                    x, dynamic_dims=[dim_dynamic for i in range(x.dim())]
                )
                x1_fake = fake_mode.from_tensor(
                    x1, dynamic_dims=[dim_dynamic for i in range(x.dim())]
                )
                opt_f(x_fake)
                opt_f(x1_fake)

            self.assertEqual(cnt.frame_count, exp_frame_count)
            self.assertEqual(cnt.op_count, exp_op_count)

        test_dynamic_dim(f, x, DimDynamic.DYNAMIC, 1, 1)
        test_dynamic_dim(f, x, DimDynamic.DUCK, 1, 1)
        test_dynamic_dim(f, x, DimDynamic.STATIC, 1, 1)

    def test_compile_with_fake_tensor_automatic_dynamic(self):
        def f(x):
            return torch.sin(x)

        def test_automatic_dynamic(f, inps, dim_dynamic, exp_frame_count, exp_op_count):
            torch._dynamo.reset()
            cnt = torch._dynamo.testing.CompileCounter()
            opt_f = torch.compile(f, backend=cnt, fullgraph=True)

            shape_env = ShapeEnv()
            with torch._subclasses.fake_tensor.FakeTensorMode(
                shape_env=shape_env
            ) as fake_mode:
                for inp in inps:
                    fake_inp = fake_mode.from_tensor(
                        inp, dynamic_dims=[dim_dynamic for i in range(x.dim())]
                    )
                    opt_f(fake_inp)
            self.assertEqual(cnt.frame_count, exp_frame_count)
            self.assertEqual(cnt.op_count, exp_op_count)

        x = torch.randn([3, 4])
        y = torch.randn([4, 5])
        z = torch.randn([5, 6])
        a = torch.randn([3, 5])
        b = torch.randn([4, 4])
        for dim_dynamic in [DimDynamic.DYNAMIC, DimDynamic.DUCK, DimDynamic.STATIC]:
            # Recompile once, first with dim 0 and 1 become Dynamic
            test_automatic_dynamic(f, [x, y, z], dim_dynamic, 2, 2)
            # Recompile 2 times, first with dim 1 become Dynamic, second with dim 0 becomes Dynamic.
            test_automatic_dynamic(f, [x, a, z], dim_dynamic, 3, 3)
            # Recompile 2 times, first with dim 0 become Dynamic, second with dim 1 becomes Dynamic.
            test_automatic_dynamic(f, [x, b, z], dim_dynamic, 3, 3)

    def test_compile_with_functionalization(self):
        x = torch.randn([3, 4])
        x_clone = x.clone()
        x_clone2 = x.clone()
        backend = EagerRecordGraphAndInputs()
        cnt = torch._dynamo.testing.CompileCounterWithBackend(backend)

        @torch.compile(backend=cnt, fullgraph=True)
        def f(x):
            return x.add_(1.0) + torch.nn.functional.relu_(x)

        f_out = f(x)
        self.assertEqual(cnt.frame_count, 1)
        self.assertEqual(cnt.op_count, 3)
        self.assertEqual(len(backend.graphs), 1)
        self.assertEqual(len(backend.example_inputs), 1)

        expected = """\
class GraphModule(torch.nn.Module):
    def forward(self, L_x_ : torch.Tensor):
        l_x_ = L_x_

        add_ = l_x_.add_(1.0)
        relu_ = torch.relu_(l_x_);  l_x_ = None
        add = add_ + relu_;  add_ = relu_ = None
        return (add,)
"""
        actual = normalize_gm(backend.graphs[0].print_readable(print_output=False))
        self.assertEqual(actual, expected)

        ff = torch.func.functionalize(f)
        ff_out = ff(x_clone)

        self.assertEqual(cnt.frame_count, 2)
        self.assertEqual(cnt.op_count, 6)
        self.assertEqual(len(backend.graphs), 2)
        self.assertEqual(len(backend.example_inputs), 2)
        actual = normalize_gm(backend.graphs[1].print_readable(print_output=False))
        self.assertEqual(actual, expected)
        self.assertTrue(torch._is_functional_tensor(backend.example_inputs[1][0]))

        def aot_f_wrapper(func):
            @functools.wraps(func)
            def wrapper(*args, **kwargs):
                torch._enable_functionalization(reapply_views=False)
                try:
                    func_args = pytree.tree_map(to_fun, args)
                    func_kwargs = pytree.tree_map(to_fun, kwargs)
                    return func(*func_args, **func_kwargs)
                finally:
                    torch._disable_functionalization()

            return wrapper

        aot_ff = aot_f_wrapper(f)
        aot_ff_out = aot_ff(x_clone2)

        self.assertEqual(cnt.frame_count, 3)
        self.assertEqual(cnt.op_count, 9)
        self.assertEqual(len(backend.graphs), 3)
        self.assertEqual(len(backend.example_inputs), 3)
        actual = normalize_gm(backend.graphs[2].print_readable(print_output=False))
        self.assertEqual(actual, expected)
        self.assertTrue(torch._is_functional_tensor(backend.example_inputs[1][0]))

        self.assertEqual(f_out, ff_out)
        self.assertEqual(f_out, aot_ff_out)

        try:
            torch._enable_functionalization(reapply_views=False)
            xf = pytree.tree_map(to_fun, x)
            x_view = xf.t()
            with self.assertRaisesRegex(RuntimeError, "Cannot safely fakify a view"):
                f(x_view)
        finally:
            torch._disable_functionalization()

    def test_compile_higher_order_with_functionalization(self):
        backend = EagerRecordGraphAndInputs()
        cnt = torch._dynamo.testing.CompileCounterWithBackend(backend)

        @torch.compile(backend=cnt, fullgraph=True)
        def f(x):
            return wrap(lambda x: x.add_(1.0), x)

        def check_count_and_graph(
            exp_frame_count, exp_op_count, exp_n_graph, exp_graph
        ):
            self.assertEqual(cnt.frame_count, exp_frame_count)
            self.assertEqual(cnt.op_count, exp_op_count)
            self.assertEqual(len(backend.graphs), exp_n_graph)
            actual = normalize_gm(
                backend.graphs[exp_n_graph - 1].print_readable(print_output=False)
            )
            self.assertExpectedInline(actual, exp_graph)

        t = torch.randn([3, 4])
        t_clone = t.clone()
        t_clone2 = t.clone()
        f(t)

        expected_graph = """\
class GraphModule(torch.nn.Module):
    def forward(self, L_x_ : torch.Tensor):
        l_x_ = L_x_

        wrap_body_0 = self.wrap_body_0
        wrap = torch._higher_order_ops.wrap.wrap(wrap_body_0, l_x_);  wrap_body_0 = l_x_ = None
        return (wrap,)

    class GraphModule(torch.nn.Module):
        def forward(self, l_x_):
            add_ = l_x_.add_(1.0);  l_x_ = None
            return add_
"""
        check_count_and_graph(1, 1, 1, expected_graph)

        ff = torch.func.functionalize(f)
        ff_out = ff(t_clone)
        # frame count and op count are incremented due to re-compilation
        check_count_and_graph(2, 2, 2, expected_graph)

        try:
            x = torch._to_functional_tensor(t_clone2, mirror_autograd_meta=True)
            torch._enable_functionalization(reapply_views=False)
            aot_f_out = f(x)
        finally:
            torch._disable_functionalization()

        # frame count and op count are incremented due to re-compilation
        check_count_and_graph(3, 3, 3, expected_graph)
>>>>>>> d9fb7166


if __name__ == "__main__":
    from torch._dynamo.test_case import run_tests

    run_tests()<|MERGE_RESOLUTION|>--- conflicted
+++ resolved
@@ -10,15 +10,12 @@
 import torch._functorch.config
 import torch.utils._pytree as pytree
 import torch.utils.checkpoint
-<<<<<<< HEAD
-from torch.utils._pytree import tree_map_only
-=======
 from torch._dynamo.testing import normalize_gm
 from torch._functorch.aot_autograd import to_fun
 from torch._higher_order_ops.wrap import wrap
 
 from torch.fx.experimental.symbolic_shapes import DimDynamic, ShapeEnv
->>>>>>> d9fb7166
+from torch.utils._pytree import tree_map_only
 
 
 class PassthroughLeftAddSubclass(torch.Tensor):
@@ -83,7 +80,6 @@
         return func(*args, **kwargs)
 
 
-<<<<<<< HEAD
 class MockSubclass(torch.Tensor):
     @classmethod
     def __torch_function__(cls, func, types, args=(), kwargs=None):
@@ -101,7 +97,8 @@
     MockSubclass,
 }
 compile_full_eager = torch.compile(backend="eager", fullgraph=True)
-=======
+
+
 class EagerRecordGraphAndInputs:
     def __init__(self):
         self.graphs = []
@@ -111,7 +108,6 @@
         self.graphs.append(gm)
         self.example_inputs.append(example_inputs)
         return gm
->>>>>>> d9fb7166
 
 
 @contextlib.contextmanager
@@ -201,7 +197,6 @@
         res = fn(input)
         self.assertIsInstance(res, LocalSubclass)
 
-<<<<<<< HEAD
     def test_multi_subclass_dispatch_notimpl(self):
         @compile_full_eager
         def fn(x, y, z):
@@ -303,7 +298,7 @@
             exp = torch.add(input0, input1)
 
         self.assertEqual(exp, res)
-=======
+
     def test_compile_with_fake_tensor_dynamic_dim(self):
         x = torch.randn([3, 4])
 
@@ -504,7 +499,6 @@
 
         # frame count and op count are incremented due to re-compilation
         check_count_and_graph(3, 3, 3, expected_graph)
->>>>>>> d9fb7166
 
 
 if __name__ == "__main__":
